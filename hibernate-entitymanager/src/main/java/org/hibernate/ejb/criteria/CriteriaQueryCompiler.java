/*
 * Hibernate, Relational Persistence for Idiomatic Java
 *
 * Copyright (c) 2009 by Red Hat Inc and/or its affiliates or by
 * third-party contributors as indicated by either @author tags or express
 * copyright attribution statements applied by the authors.  All
 * third-party contributions are distributed under license by Red Hat Inc.
 *
 * This copyrighted material is made available to anyone wishing to use, modify,
 * copy, or redistribute it subject to the terms and conditions of the GNU
 * Lesser General Public License, as published by the Free Software Foundation.
 *
 * This program is distributed in the hope that it will be useful,
 * but WITHOUT ANY WARRANTY; without even the implied warranty of MERCHANTABILITY
 * or FITNESS FOR A PARTICULAR PURPOSE.  See the GNU Lesser General Public License
 * for more details.
 *
 * You should have received a copy of the GNU Lesser General Public License
 * along with this distribution; if not, write to:
 * Free Software Foundation, Inc.
 * 51 Franklin Street, Fifth Floor
 * Boston, MA  02110-1301  USA
 */
package org.hibernate.ejb.criteria;
import java.io.Serializable;
import java.util.ArrayList;
import java.util.Calendar;
import java.util.Date;
import java.util.HashMap;
import java.util.List;
import java.util.Map;
import java.util.Set;
import javax.persistence.FlushModeType;
import javax.persistence.LockModeType;
import javax.persistence.Parameter;
import javax.persistence.TemporalType;
import javax.persistence.TypedQuery;
import javax.persistence.criteria.CriteriaQuery;
import javax.persistence.criteria.ParameterExpression;
import org.hibernate.ejb.EntityManagerLogger;
import org.hibernate.ejb.HibernateEntityManagerImplementor;
import org.hibernate.engine.SessionFactoryImplementor;
import org.hibernate.internal.util.StringHelper;
import org.hibernate.type.Type;
<<<<<<< HEAD
import org.hibernate.util.StringHelper;
import org.jboss.logging.Logger;
=======
>>>>>>> 0b10334e

/**
 * Compiles a JPA criteria query into an executable {@link TypedQuery}.  Its single contract is the {@link #compile}
 * method.
 * <p/>
 * NOTE : This is a temporary implementation which simply translates the criteria query into a JPAQL query string.  A
 * better, long-term solution is being implemented as part of refactoring the JPAQL/HQL translator.
 *
 * @author Steve Ebersole
 */
public class CriteriaQueryCompiler implements Serializable {

    private static final EntityManagerLogger LOG = Logger.getMessageLogger(EntityManagerLogger.class,
                                                                           CriteriaQueryCompiler.class.getName());

	/**
	 * Used to describe implicit (not defined in criteria query) parameters.
	 */
	public static interface ImplicitParameterBinding {
		/**
		 * Retrieve the generated name of the implicit parameter.
		 *
		 * @return The parameter name.
		 */
		public String getParameterName();

		/**
		 * Get the java type of the "thing" that led to the implicit parameter.  Used from
		 * {@link org.hibernate.ejb.HibernateEntityManagerImplementor.Options#getNamedParameterExplicitTypes()}
		 * in determining "guessed type" overriding.
		 *
		 * @return The java type
		 */
		public Class getJavaType();

		/**
		 * Bind the implicit parameter's value to the JPA query.
		 *
		 * @param typedQuery The JPA query.
		 */
		public void bind(TypedQuery typedQuery);
	}

	/**
	 * Used to provide a context and services to the rendering.
	 */
	public static interface RenderingContext {
		/**
		 * Generate a correlation name.
		 *
		 * @return The generated correlation name
		 */
		public String generateAlias();

		/**
		 * Register parameters explicitly encountered in the criteria query.
		 *
		 * @param criteriaQueryParameter The parameter expression
		 *
		 * @return The JPA-QL parameter name
		 */
		public String registerExplicitParameter(ParameterExpression<?> criteriaQueryParameter);

		/**
		 * Register a parameter that was not part of the criteria query (at least not as a parameter).
		 *
		 * @param literal The literal value
		 * @param javaType The java type as whcih to handle the literal value.
		 *
		 * @return The JPA-QL parameter name
		 */
		public String registerLiteralParameterBinding(Object literal, Class javaType);

		/**
		 * Given a java type, determine the proper cast type name.
		 *
		 * @param javaType The java type.
		 *
		 * @return The cast type name.
		 */
		public String getCastType(Class javaType);
	}

	public static interface RenderedCriteriaQuery {
		public String getQueryString();
		public List<ValueHandlerFactory.ValueHandler> getValueHandlers();
		public HibernateEntityManagerImplementor.Options.ResultMetadataValidator getResultMetadataValidator();
	}

	private final HibernateEntityManagerImplementor entityManager;

	public CriteriaQueryCompiler(HibernateEntityManagerImplementor entityManager) {
		this.entityManager = entityManager;
	}

	public <T> TypedQuery<T> compile(CriteriaQuery<T> criteriaQuery) {
		CriteriaQueryImpl<T> criteriaQueryImpl = ( CriteriaQueryImpl<T> ) criteriaQuery;
		criteriaQueryImpl.validate();

		final Map<ParameterExpression<?>,String> explicitParameterMapping = new HashMap<ParameterExpression<?>,String>();
		final Map<String,ParameterExpression<?>> explicitParameterNameMapping = new HashMap<String,ParameterExpression<?>>();
		final List<ImplicitParameterBinding> implicitParameterBindings = new ArrayList<ImplicitParameterBinding>();
		final Map<String,Class> implicitParameterTypes = new HashMap<String, Class>();

		RenderingContext renderingContext = new RenderingContext() {
			private int aliasCount = 0;
			private int explicitParameterCount = 0;

			public String generateAlias() {
				return "generatedAlias" + aliasCount++;
			}

			public String generateParameterName() {
				return "param" + explicitParameterCount++;
			}

			public String registerExplicitParameter(ParameterExpression<?> criteriaQueryParameter) {
				final String jpaqlParameterName;
				if ( explicitParameterMapping.containsKey( criteriaQueryParameter ) ) {
					jpaqlParameterName = explicitParameterMapping.get( criteriaQueryParameter );
				}
				else {
					jpaqlParameterName = generateParameterName();
					explicitParameterMapping.put( criteriaQueryParameter, jpaqlParameterName );
				}
				if ( StringHelper.isNotEmpty( criteriaQueryParameter.getName() ) ) {
					explicitParameterNameMapping.put(
							criteriaQueryParameter.getName(),
							criteriaQueryParameter
					);
				}
				return jpaqlParameterName;
			}

			public String registerLiteralParameterBinding(final Object literal, final Class javaType) {
				final String parameterName = generateParameterName();
				final ImplicitParameterBinding binding = new CriteriaQueryCompiler.ImplicitParameterBinding() {
					public String getParameterName() {
						return parameterName;
					}

					public Class getJavaType() {
						return javaType;
					}

					public void bind(TypedQuery typedQuery) {
						typedQuery.setParameter( parameterName, literal );
					}
				};

				implicitParameterBindings.add( binding );
				implicitParameterTypes.put( parameterName, javaType );
				return parameterName;
			}

			public String getCastType(Class javaType) {
				SessionFactoryImplementor factory =
						( SessionFactoryImplementor ) entityManager.getFactory().getSessionFactory();
				Type hibernateType = factory.getTypeResolver().heuristicType( javaType.getName() );
				if ( hibernateType == null ) {
					throw new IllegalArgumentException(
							"Could not convert java type [" + javaType.getName() + "] to Hibernate type"
					);
				}
				int[] sqlTypeCodes = hibernateType.sqlTypes( factory );
				if ( sqlTypeCodes.length != 1 ) {
					throw new IllegalArgumentException(
							"Invalid Hibernate Type [" + hibernateType.getName() +
									"] for cast : more than one column spanned"
					);
				}
				return factory.getDialect().getCastTypeName( sqlTypeCodes[0] );
			}
		};

		final RenderedCriteriaQuery renderedCriteriaQuery = criteriaQueryImpl.render( renderingContext );

        LOG.debugf("Rendered criteria query -> %s", renderedCriteriaQuery.getQueryString());

		TypedQuery<T> jpaqlQuery = entityManager.createQuery(
				renderedCriteriaQuery.getQueryString(),
				criteriaQuery.getResultType(),
				criteriaQuery.getSelection(),
				new HibernateEntityManagerImplementor.Options() {
					public List<ValueHandlerFactory.ValueHandler> getValueHandlers() {
						return renderedCriteriaQuery.getValueHandlers();
					}

					public Map<String, Class> getNamedParameterExplicitTypes() {
						return implicitParameterTypes;
					}

					public ResultMetadataValidator getResultMetadataValidator() {
						return renderedCriteriaQuery.getResultMetadataValidator();
					}
				}
		);

		for ( ImplicitParameterBinding implicitParameterBinding : implicitParameterBindings ) {
			implicitParameterBinding.bind( jpaqlQuery );
		}

		return wrap( jpaqlQuery, explicitParameterMapping, explicitParameterNameMapping );
	}

	private <X> TypedQuery<X> wrap(
			final TypedQuery<X> jpaqlQuery,
			final Map<ParameterExpression<?>, String> explicitParameterMapping,
			final Map<String, ParameterExpression<?>> explicitParameterNameMapping) {
		return new TypedQuery<X>() {

			public List<X> getResultList() {
				return jpaqlQuery.getResultList();
			}

			public X getSingleResult() {
				return jpaqlQuery.getSingleResult();
			}

			public int getMaxResults() {
				return jpaqlQuery.getMaxResults();
			}

			public TypedQuery<X> setMaxResults(int i) {
				jpaqlQuery.setMaxResults( i );
				return this;
			}

			public int getFirstResult() {
				return jpaqlQuery.getFirstResult();
			}

			public TypedQuery<X> setFirstResult(int i) {
				jpaqlQuery.setFirstResult( i );
				return this;
			}

			public Map<String, Object> getHints() {
				return jpaqlQuery.getHints();
			}

			public TypedQuery<X> setHint(String name, Object value) {
				jpaqlQuery.setHint( name, value);
				return this;
			}

			public FlushModeType getFlushMode() {
				return jpaqlQuery.getFlushMode();
			}

			public TypedQuery<X> setFlushMode(FlushModeType flushModeType) {
				jpaqlQuery.setFlushMode( flushModeType );
				return this;
			}

			public LockModeType getLockMode() {
				return jpaqlQuery.getLockMode();
			}

			public TypedQuery<X> setLockMode(LockModeType lockModeType) {
				jpaqlQuery.setLockMode( lockModeType );
				return this;
			}

			@SuppressWarnings({ "unchecked" })
			public Set getParameters() {
				return explicitParameterMapping.keySet();
			}

			public boolean isBound(Parameter<?> param) {
				return jpaqlQuery.isBound( param );
			}

			@SuppressWarnings({ "unchecked" })
			public <T> T getParameterValue(Parameter<T> param) {
				return ( T ) jpaqlQuery.getParameterValue( mapToNamedParameter( param ) );
			}

			@SuppressWarnings({ "unchecked" })
			public <T> TypedQuery<X> setParameter(Parameter<T> param, T t) {
				jpaqlQuery.setParameter( mapToNamedParameter( param ), t );
				return this;
			}

			@SuppressWarnings({ "RedundantCast" })
			private Parameter mapToNamedParameter(Parameter criteriaParameter) {
				return jpaqlQuery.getParameter(
						explicitParameterMapping.get( criteriaParameter )
				);
			}

			@SuppressWarnings({ "unchecked" })
			public TypedQuery<X> setParameter(Parameter<Calendar> param, Calendar calendar, TemporalType temporalType) {
				jpaqlQuery.setParameter( mapToNamedParameter( param ), calendar, temporalType );
				return this;
			}

			@SuppressWarnings({ "unchecked" })
			public TypedQuery<X> setParameter(Parameter<Date> param, Date date, TemporalType temporalType) {
				jpaqlQuery.setParameter( mapToNamedParameter( param ), date, temporalType );
				return this;
			}

			public <T> T unwrap(Class<T> cls) {
				return jpaqlQuery.unwrap( cls );
			}

			@SuppressWarnings({ "unchecked" })
			public Object getParameterValue(String name) {
				return getParameterValue( resolveExplicitCriteriaParameterName( name ) );
			}

			private Parameter resolveExplicitCriteriaParameterName(String name) {
				Parameter parameter = explicitParameterNameMapping.get( name );
				if ( parameter == null ) {
					throw new IllegalArgumentException( "Named parameter [" + name + "] not encountered" );
				}
				return parameter;
			}

			public Parameter<?> getParameter(String name) {
				return mapToNamedParameter( resolveExplicitCriteriaParameterName( name ) );
			}

			@SuppressWarnings({ "unchecked" })
			public <T> Parameter<T> getParameter(String name, Class<T> type) {
				Parameter parameter = resolveExplicitCriteriaParameterName( name );
				if ( type.isAssignableFrom( parameter.getParameterType() ) ) {
					return parameter;
				}
				throw new IllegalArgumentException(
						"Named parameter [" + name + "] type is not assignanle to request type ["
								+ type.getName() + "]"
				);
			}

			@SuppressWarnings({ "unchecked" })
			public TypedQuery<X> setParameter(String name, Object value) {
				setParameter(
						resolveExplicitCriteriaParameterName( name, value ),
						value
				);
				return this;
			}

			private Parameter resolveExplicitCriteriaParameterName(String name, Object value) {
				Parameter parameter = resolveExplicitCriteriaParameterName( name );
				// todo : is null valid?
				if ( value != null ) {
					if ( ! parameter.getParameterType().isInstance( value ) ) {
						throw new IllegalArgumentException(
								"Named parameter [" + name + "] type mismatch; expecting ["
										+ parameter.getParameterType().getName() + "], found ["
										+ value.getClass().getName() + "]"
						);
					}
				}
				return parameter;
			}

			@SuppressWarnings({ "unchecked" })
			public TypedQuery<X> setParameter(String name, Calendar calendar, TemporalType temporalType) {
				Parameter parameter = resolveExplicitCriteriaParameterName( name );
				if ( ! Calendar.class.isAssignableFrom( parameter.getParameterType() ) ) {
					throw new IllegalArgumentException(
							"Named parameter [" + name + "] type mismatch; expecting ["
									+ Calendar.class.getName() + "], found ["
									+ parameter.getParameterType().getName() + "]"
					);
				}
				setParameter( parameter, calendar, temporalType );
				return this;
			}

			@SuppressWarnings({ "unchecked" })
			public TypedQuery<X> setParameter(String name, Date date, TemporalType temporalType) {
				Parameter parameter = resolveExplicitCriteriaParameterName( name );
				if ( ! Date.class.isAssignableFrom( parameter.getParameterType() ) ) {
					throw new IllegalArgumentException(
							"Named parameter [" + name + "] type mismatch; expecting ["
									+ Date.class.getName() + "], found ["
									+ parameter.getParameterType().getName() + "]"
					);
				}
				setParameter( parameter, date, temporalType );
				return this;
			}


			// unsupported stuff ~~~~~~~~~~~~~~~~~~~~~~~~~~~~~~~~~~~~~~~~~~~~~~~~~~~~~~~~~~~~~~~~~~~~~~~~~~~~~~~~~~~~~~~

			public int executeUpdate() {
				throw new IllegalArgumentException( "Criteria queries do not support update queries" );
			}

			public TypedQuery<X> setParameter(int i, Object o) {
				throw new IllegalArgumentException( "Criteria queries do not support positioned parameters" );
			}

			public TypedQuery<X> setParameter(int i, Calendar calendar, TemporalType temporalType) {
				throw new IllegalArgumentException( "Criteria queries do not support positioned parameters" );
			}

			public TypedQuery<X> setParameter(int i, Date date, TemporalType temporalType) {
				throw new IllegalArgumentException( "Criteria queries do not support positioned parameters" );
			}

			public Object getParameterValue(int position) {
				throw new IllegalArgumentException( "Criteria queries do not support positioned parameters" );
			}

			public Parameter<?> getParameter(int position) {
				throw new IllegalArgumentException( "Criteria queries do not support positioned parameters" );
			}

			public <T> Parameter<T> getParameter(int position, Class<T> type) {
				throw new IllegalArgumentException( "Criteria queries do not support positioned parameters" );
			}
		};
	}
}<|MERGE_RESOLUTION|>--- conflicted
+++ resolved
@@ -22,6 +22,7 @@
  * Boston, MA  02110-1301  USA
  */
 package org.hibernate.ejb.criteria;
+
 import java.io.Serializable;
 import java.util.ArrayList;
 import java.util.Calendar;
@@ -42,11 +43,7 @@
 import org.hibernate.engine.SessionFactoryImplementor;
 import org.hibernate.internal.util.StringHelper;
 import org.hibernate.type.Type;
-<<<<<<< HEAD
-import org.hibernate.util.StringHelper;
 import org.jboss.logging.Logger;
-=======
->>>>>>> 0b10334e
 
 /**
  * Compiles a JPA criteria query into an executable {@link TypedQuery}.  Its single contract is the {@link #compile}

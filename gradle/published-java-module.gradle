--- conflicted
+++ resolved
@@ -9,6 +9,8 @@
 
 apply from: rootProject.file( 'gradle/publishing-repos.gradle' )
 apply from: rootProject.file( 'gradle/publishing-pom.gradle' )
+
+
 
 // ~~~~~~~~~~~~~~~~~~~~~~~~~~~~~~~~~~~~~~~~~~~~~~~~~~~~~~~~~~~~~~~~~~~~~~~~~~~~
 // Configurations and Dependencies
@@ -157,7 +159,6 @@
 			addStringOption( 'Xdoclint:none', '-quiet' )
 		}
 
-<<<<<<< HEAD
 //		// by default, exclude the files from Asciidoclet processing
 //		// add the @asciidoclet tag to enable Asciidoclet on a particular file
 //		options.addStringOption( '-exclude-asciidoclet-process', '**' )
@@ -172,13 +173,7 @@
 
 	doFirst {
 		// ordering problems if we try to do this during config phase :(
-		classpath += project.sourceSets.main.output + project.sourceSets.main.compileClasspath + project.configurations.provided
-=======
-		doFirst {
-			// ordering problems if we try to do this during config phase :(
-			classpath += project.sourceSets.main.output.classesDirs + project.sourceSets.main.compileClasspath + project.configurations.provided
-		}
->>>>>>> 2f321692
+		classpath += project.sourceSets.main.output.classesDirs + project.sourceSets.main.compileClasspath + project.configurations.provided
 	}
 }
 

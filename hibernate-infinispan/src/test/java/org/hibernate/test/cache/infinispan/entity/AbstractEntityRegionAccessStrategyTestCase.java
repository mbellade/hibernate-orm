/*
 * Hibernate, Relational Persistence for Idiomatic Java
 *
 * Copyright (c) 2007, Red Hat, Inc. and/or it's affiliates or third-party contributors as
 * indicated by the @author tags or express copyright attribution
 * statements applied by the authors.  All third-party contributions are
 * distributed under license by Red Hat, Inc. and/or it's affiliates.
 *
 * This copyrighted material is made available to anyone wishing to use, modify,
 * copy, or redistribute it subject to the terms and conditions of the GNU
 * Lesser General Public License, as published by the Free Software Foundation.
 *
 * This program is distributed in the hope that it will be useful,
 * but WITHOUT ANY WARRANTY; without even the implied warranty of MERCHANTABILITY
 * or FITNESS FOR A PARTICULAR PURPOSE.  See the GNU Lesser General Public License
 * for more details.
 *
 * You should have received a copy of the GNU Lesser General Public License
 * along with this distribution; if not, write to:
 * Free Software Foundation, Inc.
 * 51 Franklin Street, Fifth Floor
 * Boston, MA  02110-1301  USA
 */
package org.hibernate.test.cache.infinispan.entity;

import static org.hibernate.TestLogger.LOG;
import java.util.concurrent.CountDownLatch;
import java.util.concurrent.TimeUnit;
import junit.extensions.TestSetup;
import junit.framework.AssertionFailedError;
import junit.framework.Test;
import junit.framework.TestSuite;
import org.hibernate.cache.CacheDataDescription;
import org.hibernate.cache.EntityRegion;
import org.hibernate.cache.access.AccessType;
import org.hibernate.cache.access.EntityRegionAccessStrategy;
import org.hibernate.cache.impl.CacheDataDescriptionImpl;
import org.hibernate.cache.infinispan.InfinispanRegionFactory;
import org.hibernate.cache.infinispan.impl.BaseRegion;
import org.hibernate.cache.infinispan.util.CacheAdapter;
import org.hibernate.cache.infinispan.util.FlagAdapter;
import org.hibernate.cfg.Configuration;
import org.hibernate.service.spi.ServiceRegistry;
import org.hibernate.test.cache.infinispan.AbstractNonFunctionalTestCase;
import org.hibernate.test.cache.infinispan.util.CacheTestUtil;
import org.hibernate.testing.ServiceRegistryBuilder;
<<<<<<< HEAD
import org.hibernate.util.ComparableComparator;
import org.infinispan.transaction.tm.BatchModeTransactionManager;
=======
import org.hibernate.internal.util.compare.ComparableComparator;

import java.util.concurrent.CountDownLatch;
import java.util.concurrent.TimeUnit;
>>>>>>> 0b10334e

/**
 * Base class for tests of EntityRegionAccessStrategy impls.
 *
 * @author Galder Zamarreño
 * @since 3.5
 */
public abstract class AbstractEntityRegionAccessStrategyTestCase extends AbstractNonFunctionalTestCase {

<<<<<<< HEAD
    public static final String REGION_NAME = "test/com.foo.test";
    public static final String KEY_BASE = "KEY";
    public static final String VALUE1 = "VALUE1";
    public static final String VALUE2 = "VALUE2";

    protected static int testCount;

    protected static Configuration localCfg;
    protected static InfinispanRegionFactory localRegionFactory;
    protected CacheAdapter localCache;
    protected static Configuration remoteCfg;
    protected static InfinispanRegionFactory remoteRegionFactory;
    protected CacheAdapter remoteCache;

    protected boolean invalidation;
    protected boolean synchronous;

    protected EntityRegion localEntityRegion;
    protected EntityRegionAccessStrategy localAccessStrategy;

    protected EntityRegion remoteEntityRegion;
    protected EntityRegionAccessStrategy remoteAccessStrategy;

    protected Exception node1Exception;
    protected Exception node2Exception;

    protected AssertionFailedError node1Failure;
    protected AssertionFailedError node2Failure;

    public static Test getTestSetup( Class testClass,
                                     String configName ) {
        TestSuite suite = new TestSuite(testClass);
        return new AccessStrategyTestSetup(suite, configName);
    }

    public static Test getTestSetup( Test test,
                                     String configName ) {
        return new AccessStrategyTestSetup(test, configName);
    }

    /**
     * Create a new TransactionalAccessTestCase.
     *
     * @param name
     */
    public AbstractEntityRegionAccessStrategyTestCase( String name ) {
        super(name);
    }

    protected abstract AccessType getAccessType();

    @Override
    protected void setUp() throws Exception {
        super.setUp();

        // Sleep a bit to avoid concurrent FLUSH problem
        avoidConcurrentFlush();

        localEntityRegion = localRegionFactory.buildEntityRegion(REGION_NAME, localCfg.getProperties(), getCacheDataDescription());
        localAccessStrategy = localEntityRegion.buildAccessStrategy(getAccessType());

        localCache = ((BaseRegion)localEntityRegion).getCacheAdapter();

        invalidation = localCache.isClusteredInvalidation();
        synchronous = localCache.isSynchronous();

        // Sleep a bit to avoid concurrent FLUSH problem
        avoidConcurrentFlush();

        remoteEntityRegion = remoteRegionFactory.buildEntityRegion(REGION_NAME,
                                                                   remoteCfg.getProperties(),
                                                                   getCacheDataDescription());
        remoteAccessStrategy = remoteEntityRegion.buildAccessStrategy(getAccessType());

        remoteCache = ((BaseRegion)remoteEntityRegion).getCacheAdapter();

        node1Exception = null;
        node2Exception = null;

        node1Failure = null;
        node2Failure = null;
    }

    @Override
    protected void tearDown() throws Exception {

        super.tearDown();

        try {
            localCache.withFlags(FlagAdapter.CACHE_MODE_LOCAL).clear();
        } catch (Exception e) {
            LOG.error("Problem purging local cache", e);
        }

        try {
            remoteCache.withFlags(FlagAdapter.CACHE_MODE_LOCAL).clear();
        } catch (Exception e) {
            LOG.error("Problem purging remote cache", e);
        }

        node1Exception = null;
        node2Exception = null;

        node1Failure = null;
        node2Failure = null;
    }

    protected static Configuration createConfiguration( String configName ) {
        Configuration cfg = CacheTestUtil.buildConfiguration(REGION_PREFIX, InfinispanRegionFactory.class, true, false);
        cfg.setProperty(InfinispanRegionFactory.ENTITY_CACHE_RESOURCE_PROP, configName);
        return cfg;
    }

    protected CacheDataDescription getCacheDataDescription() {
        return new CacheDataDescriptionImpl(true, true, ComparableComparator.INSTANCE);
    }

    protected boolean isUsingInvalidation() {
        return invalidation;
    }

    protected boolean isSynchronous() {
        return synchronous;
    }

    protected void assertThreadsRanCleanly() {
        if (node1Failure != null) throw node1Failure;
        if (node2Failure != null) throw node2Failure;

        if (node1Exception != null) {
            LOG.error("node1 saw an exception", node1Exception);
            assertEquals("node1 saw no exceptions", null, node1Exception);
        }

        if (node2Exception != null) {
            LOG.error("node2 saw an exception", node2Exception);
            assertEquals("node2 saw no exceptions", null, node2Exception);
        }
    }

    /**
     * This is just a setup test where we assert that the cache config is as we expected.
     */
    public abstract void testCacheConfiguration();

    /**
     * Test method for {@link TransactionalAccess#getRegion()}.
     */
    public void testGetRegion() {
        assertEquals("Correct region", localEntityRegion, localAccessStrategy.getRegion());
    }

    /**
     * Test method for {@link TransactionalAccess#putFromLoad(java.lang.Object, java.lang.Object, long, java.lang.Object)} .
     */
    public void testPutFromLoad() throws Exception {
        putFromLoadTest(false);
    }

    /**
     * Test method for {@link TransactionalAccess#putFromLoad(java.lang.Object, java.lang.Object, long, java.lang.Object, boolean)}
     * .
     */
    public void testPutFromLoadMinimal() throws Exception {
        putFromLoadTest(true);
    }

    /**
     * Simulate 2 nodes, both start, tx do a get, experience a cache miss, then 'read from db.' First does a putFromLoad, then an
     * update. Second tries to do a putFromLoad with stale data (i.e. it took longer to read from the db). Both commit their tx.
     * Then both start a new tx and get. First should see the updated data; second should either see the updated data
     * (isInvalidation() == false) or null (isInvalidation() == true).
     *
     * @param useMinimalAPI
     * @throws Exception
     */
    private void putFromLoadTest( final boolean useMinimalAPI ) throws Exception {

        final String KEY = KEY_BASE + testCount++;

        final CountDownLatch writeLatch1 = new CountDownLatch(1);
        final CountDownLatch writeLatch2 = new CountDownLatch(1);
        final CountDownLatch completionLatch = new CountDownLatch(2);

        Thread node1 = new Thread() {

            @Override
            public void run() {

                try {
                    long txTimestamp = System.currentTimeMillis();
                    BatchModeTransactionManager.getInstance().begin();

                    assertNull("node1 starts clean", localAccessStrategy.get(KEY, txTimestamp));

                    writeLatch1.await();

                    if (useMinimalAPI) {
                        localAccessStrategy.putFromLoad(KEY, VALUE1, txTimestamp, new Integer(1), true);
                    } else {
                        localAccessStrategy.putFromLoad(KEY, VALUE1, txTimestamp, new Integer(1));
                    }

                    localAccessStrategy.update(KEY, VALUE2, new Integer(2), new Integer(1));

                    BatchModeTransactionManager.getInstance().commit();
                } catch (Exception e) {
                    LOG.error("node1 caught exception", e);
                    node1Exception = e;
                    rollback();
                } catch (AssertionFailedError e) {
                    node1Failure = e;
                    rollback();
                } finally {
                    // Let node2 write
                    writeLatch2.countDown();
                    completionLatch.countDown();
                }
            }
        };

        Thread node2 = new Thread() {

            @Override
            public void run() {

                try {
                    long txTimestamp = System.currentTimeMillis();
                    BatchModeTransactionManager.getInstance().begin();

                    assertNull("node1 starts clean", remoteAccessStrategy.get(KEY, txTimestamp));

                    // Let node1 write
                    writeLatch1.countDown();
                    // Wait for node1 to finish
                    writeLatch2.await();

                    if (useMinimalAPI) {
                        remoteAccessStrategy.putFromLoad(KEY, VALUE1, txTimestamp, new Integer(1), true);
                    } else {
                        remoteAccessStrategy.putFromLoad(KEY, VALUE1, txTimestamp, new Integer(1));
                    }

                    BatchModeTransactionManager.getInstance().commit();
                } catch (Exception e) {
                    LOG.error("node2 caught exception", e);
                    node2Exception = e;
                    rollback();
                } catch (AssertionFailedError e) {
                    node2Failure = e;
                    rollback();
                } finally {
                    completionLatch.countDown();
                }
            }
        };

        node1.setDaemon(true);
        node2.setDaemon(true);

        node1.start();
        node2.start();

        assertTrue("Threads completed", completionLatch.await(2, TimeUnit.SECONDS));

        assertThreadsRanCleanly();

        long txTimestamp = System.currentTimeMillis();
        assertEquals("Correct node1 value", VALUE2, localAccessStrategy.get(KEY, txTimestamp));

        if (isUsingInvalidation()) {
            // no data version to prevent the PFER; we count on db locks preventing this
            assertEquals("Expected node2 value", VALUE1, remoteAccessStrategy.get(KEY, txTimestamp));
        } else {
            // The node1 update is replicated, preventing the node2 PFER
            assertEquals("Correct node2 value", VALUE2, remoteAccessStrategy.get(KEY, txTimestamp));
        }
    }

    /**
     * Test method for {@link TransactionalAccess#insert(java.lang.Object, java.lang.Object, java.lang.Object)}.
     */
    public void testInsert() throws Exception {

        final String KEY = KEY_BASE + testCount++;

        final CountDownLatch readLatch = new CountDownLatch(1);
        final CountDownLatch commitLatch = new CountDownLatch(1);
        final CountDownLatch completionLatch = new CountDownLatch(2);

        Thread inserter = new Thread() {

            @Override
            public void run() {

                try {
                    long txTimestamp = System.currentTimeMillis();
                    BatchModeTransactionManager.getInstance().begin();

                    assertNull("Correct initial value", localAccessStrategy.get(KEY, txTimestamp));

                    localAccessStrategy.insert(KEY, VALUE1, new Integer(1));

                    readLatch.countDown();
                    commitLatch.await();

                    BatchModeTransactionManager.getInstance().commit();
                } catch (Exception e) {
                    LOG.error("node1 caught exception", e);
                    node1Exception = e;
                    rollback();
                } catch (AssertionFailedError e) {
                    node1Failure = e;
                    rollback();
                } finally {
                    completionLatch.countDown();
                }
            }
        };

        Thread reader = new Thread() {

            @Override
            public void run() {

                try {
                    long txTimestamp = System.currentTimeMillis();
                    BatchModeTransactionManager.getInstance().begin();

                    readLatch.await();
                    // Object expected = !isBlockingReads() ? null : VALUE1;
                    Object expected = null;

                    assertEquals("Correct initial value", expected, localAccessStrategy.get(KEY, txTimestamp));

                    BatchModeTransactionManager.getInstance().commit();
                } catch (Exception e) {
                    LOG.error("node1 caught exception", e);
                    node1Exception = e;
                    rollback();
                } catch (AssertionFailedError e) {
                    node1Failure = e;
                    rollback();
                } finally {
                    commitLatch.countDown();
                    completionLatch.countDown();
                }
            }
        };

        inserter.setDaemon(true);
        reader.setDaemon(true);
        inserter.start();
        reader.start();

        assertTrue("Threads completed", completionLatch.await(1, TimeUnit.SECONDS));

        assertThreadsRanCleanly();

        long txTimestamp = System.currentTimeMillis();
        assertEquals("Correct node1 value", VALUE1, localAccessStrategy.get(KEY, txTimestamp));
        Object expected = isUsingInvalidation() ? null : VALUE1;
        assertEquals("Correct node2 value", expected, remoteAccessStrategy.get(KEY, txTimestamp));
    }

    /**
     * Test method for {@link TransactionalAccess#update(java.lang.Object, java.lang.Object, java.lang.Object, java.lang.Object)} .
     */
    public void testUpdate() throws Exception {

        final String KEY = KEY_BASE + testCount++;

        // Set up initial state
        localAccessStrategy.putFromLoad(KEY, VALUE1, System.currentTimeMillis(), new Integer(1));
        remoteAccessStrategy.putFromLoad(KEY, VALUE1, System.currentTimeMillis(), new Integer(1));

        // Let the async put propagate
        sleep(250);

        final CountDownLatch readLatch = new CountDownLatch(1);
        final CountDownLatch commitLatch = new CountDownLatch(1);
        final CountDownLatch completionLatch = new CountDownLatch(2);

        Thread updater = new Thread("testUpdate-updater") {

            @Override
            public void run() {
                boolean readerUnlocked = false;
                try {
                    long txTimestamp = System.currentTimeMillis();
                    BatchModeTransactionManager.getInstance().begin();
                    LOG.debug("Transaction began, get initial value");
                    assertEquals("Correct initial value", VALUE1, localAccessStrategy.get(KEY, txTimestamp));
                    LOG.debug("Now update value");
                    localAccessStrategy.update(KEY, VALUE2, new Integer(2), new Integer(1));
                    LOG.debug("Notify the read latch");
                    readLatch.countDown();
                    readerUnlocked = true;
                    LOG.debug("Await commit");
                    commitLatch.await();
                    BatchModeTransactionManager.getInstance().commit();
                } catch (Exception e) {
                    LOG.error("node1 caught exception", e);
                    node1Exception = e;
                    rollback();
                } catch (AssertionFailedError e) {
                    node1Failure = e;
                    rollback();
                } finally {
                    if (!readerUnlocked) readLatch.countDown();
                    LOG.debug("Completion latch countdown");
                    completionLatch.countDown();
                }
            }
        };

        Thread reader = new Thread("testUpdate-reader") {

            @Override
            public void run() {
                try {
                    long txTimestamp = System.currentTimeMillis();
                    BatchModeTransactionManager.getInstance().begin();
                    LOG.debug("Transaction began, await read latch");
                    readLatch.await();
                    LOG.debug("Read latch acquired, verify local access strategy");

                    // This won't block w/ mvc and will read the old value
                    Object expected = VALUE1;
                    assertEquals("Correct value", expected, localAccessStrategy.get(KEY, txTimestamp));

                    BatchModeTransactionManager.getInstance().commit();
                } catch (Exception e) {
                    LOG.error("node1 caught exception", e);
                    node1Exception = e;
                    rollback();
                } catch (AssertionFailedError e) {
                    node1Failure = e;
                    rollback();
                } finally {
                    commitLatch.countDown();
                    LOG.debug("Completion latch countdown");
                    completionLatch.countDown();
                }
            }
        };

        updater.setDaemon(true);
        reader.setDaemon(true);
        updater.start();
        reader.start();

        // Should complete promptly
        assertTrue(completionLatch.await(2, TimeUnit.SECONDS));

        assertThreadsRanCleanly();

        long txTimestamp = System.currentTimeMillis();
        assertEquals("Correct node1 value", VALUE2, localAccessStrategy.get(KEY, txTimestamp));
        Object expected = isUsingInvalidation() ? null : VALUE2;
        assertEquals("Correct node2 value", expected, remoteAccessStrategy.get(KEY, txTimestamp));
    }

    /**
     * Test method for {@link TransactionalAccess#remove(java.lang.Object)}.
     */
    public void testRemove() {
        evictOrRemoveTest(false);
    }

    /**
     * Test method for {@link TransactionalAccess#removeAll()}.
     */
    public void testRemoveAll() {
        evictOrRemoveAllTest(false);
    }

    /**
     * Test method for {@link TransactionalAccess#evict(java.lang.Object)}. FIXME add testing of the
     * "immediately without regard for transaction isolation" bit in the EntityRegionAccessStrategy API.
     */
    public void testEvict() {
        evictOrRemoveTest(true);
    }

    /**
     * Test method for {@link TransactionalAccess#evictAll()}. FIXME add testing of the
     * "immediately without regard for transaction isolation" bit in the EntityRegionAccessStrategy API.
     */
    public void testEvictAll() {
        evictOrRemoveAllTest(true);
    }

    private void evictOrRemoveTest( boolean evict ) {
        final String KEY = KEY_BASE + testCount++;
        assertEquals(0, getValidKeyCount(localCache.keySet()));
        assertEquals(0, getValidKeyCount(remoteCache.keySet()));

        assertNull("local is clean", localAccessStrategy.get(KEY, System.currentTimeMillis()));
        assertNull("remote is clean", remoteAccessStrategy.get(KEY, System.currentTimeMillis()));

        localAccessStrategy.putFromLoad(KEY, VALUE1, System.currentTimeMillis(), new Integer(1));
        assertEquals(VALUE1, localAccessStrategy.get(KEY, System.currentTimeMillis()));
        remoteAccessStrategy.putFromLoad(KEY, VALUE1, System.currentTimeMillis(), new Integer(1));
        assertEquals(VALUE1, remoteAccessStrategy.get(KEY, System.currentTimeMillis()));

        if (evict) localAccessStrategy.evict(KEY);
        else localAccessStrategy.remove(KEY);

        assertEquals(null, localAccessStrategy.get(KEY, System.currentTimeMillis()));
        assertEquals(0, getValidKeyCount(localCache.keySet()));
        assertEquals(null, remoteAccessStrategy.get(KEY, System.currentTimeMillis()));
        assertEquals(0, getValidKeyCount(remoteCache.keySet()));
    }

    private void evictOrRemoveAllTest( boolean evict ) {
        final String KEY = KEY_BASE + testCount++;
        assertEquals(0, getValidKeyCount(localCache.keySet()));
        assertEquals(0, getValidKeyCount(remoteCache.keySet()));
        assertNull("local is clean", localAccessStrategy.get(KEY, System.currentTimeMillis()));
        assertNull("remote is clean", remoteAccessStrategy.get(KEY, System.currentTimeMillis()));

        localAccessStrategy.putFromLoad(KEY, VALUE1, System.currentTimeMillis(), new Integer(1));
        assertEquals(VALUE1, localAccessStrategy.get(KEY, System.currentTimeMillis()));

        // Wait for async propagation
        sleep(250);

        remoteAccessStrategy.putFromLoad(KEY, VALUE1, System.currentTimeMillis(), new Integer(1));
        assertEquals(VALUE1, remoteAccessStrategy.get(KEY, System.currentTimeMillis()));

        // Wait for async propagation
        sleep(250);

        if (evict) {
            LOG.debug("Call evict all locally");
            localAccessStrategy.evictAll();
        } else {
            localAccessStrategy.removeAll();
        }

        // This should re-establish the region root node in the optimistic case
        assertNull(localAccessStrategy.get(KEY, System.currentTimeMillis()));
        assertEquals(0, getValidKeyCount(localCache.keySet()));

        // Re-establishing the region root on the local node doesn't
        // propagate it to other nodes. Do a get on the remote node to re-establish
        assertEquals(null, remoteAccessStrategy.get(KEY, System.currentTimeMillis()));
        assertEquals(0, getValidKeyCount(remoteCache.keySet()));

        // Test whether the get above messes up the optimistic version
        remoteAccessStrategy.putFromLoad(KEY, VALUE1, System.currentTimeMillis(), new Integer(1));
        assertEquals(VALUE1, remoteAccessStrategy.get(KEY, System.currentTimeMillis()));
        assertEquals(1, getValidKeyCount(remoteCache.keySet()));

        // Wait for async propagation
        sleep(250);

        assertEquals("local is correct",
                     (isUsingInvalidation() ? null : VALUE1),
                     localAccessStrategy.get(KEY, System.currentTimeMillis()));
        assertEquals("remote is correct", VALUE1, remoteAccessStrategy.get(KEY, System.currentTimeMillis()));
    }

    protected void rollback() {
        try {
            BatchModeTransactionManager.getInstance().rollback();
        } catch (Exception e) {
            LOG.error(e.getMessage(), e);
        }
    }

    private static class AccessStrategyTestSetup extends TestSetup {

        private static final String PREFER_IPV4STACK = "java.net.preferIPv4Stack";
        private final String configName;
        private String preferIPv4Stack;
        private ServiceRegistry serviceRegistry;

        public AccessStrategyTestSetup( Test test,
                                        String configName ) {
            super(test);
            this.configName = configName;
        }

        @Override
        protected void setUp() throws Exception {
            try {
                super.tearDown();
            } finally {
                if (preferIPv4Stack == null) System.clearProperty(PREFER_IPV4STACK);
                else System.setProperty(PREFER_IPV4STACK, preferIPv4Stack);
            }

            // Try to ensure we use IPv4; otherwise cluster formation is very slow
            preferIPv4Stack = System.getProperty(PREFER_IPV4STACK);
            System.setProperty(PREFER_IPV4STACK, "true");

            serviceRegistry = ServiceRegistryBuilder.buildServiceRegistry(Environment.getProperties());

            localCfg = createConfiguration(configName);
            localRegionFactory = CacheTestUtil.startRegionFactory(serviceRegistry.getService(JdbcServices.class), localCfg);

            remoteCfg = createConfiguration(configName);
            remoteRegionFactory = CacheTestUtil.startRegionFactory(serviceRegistry.getService(JdbcServices.class), remoteCfg);
        }

        @Override
        protected void tearDown() throws Exception {
            super.tearDown();

            try {
                if (localRegionFactory != null) localRegionFactory.stop();

                if (remoteRegionFactory != null) remoteRegionFactory.stop();
            } finally {
                if (serviceRegistry != null) {
                    ServiceRegistryBuilder.destroy(serviceRegistry);
                }
            }
        }

    }
=======
	public static final String REGION_NAME = "test/com.foo.test";
	public static final String KEY_BASE = "KEY";
	public static final String VALUE1 = "VALUE1";
	public static final String VALUE2 = "VALUE2";

	protected static int testCount;

	protected static Configuration localCfg;
	protected static InfinispanRegionFactory localRegionFactory;
	protected CacheAdapter localCache;
	protected static Configuration remoteCfg;
	protected static InfinispanRegionFactory remoteRegionFactory;
	protected CacheAdapter remoteCache;

	protected boolean invalidation;
	protected boolean synchronous;

	protected EntityRegion localEntityRegion;
	protected EntityRegionAccessStrategy localAccessStrategy;

	protected EntityRegion remoteEntityRegion;
	protected EntityRegionAccessStrategy remoteAccessStrategy;

	protected Exception node1Exception;
	protected Exception node2Exception;

	protected AssertionFailedError node1Failure;
	protected AssertionFailedError node2Failure;

	public static Test getTestSetup(Class testClass, String configName) {
		TestSuite suite = new TestSuite( testClass );
		return new AccessStrategyTestSetup( suite, configName );
	}

	public static Test getTestSetup(Test test, String configName) {
		return new AccessStrategyTestSetup( test, configName );
	}

	/**
	 * Create a new TransactionalAccessTestCase.
	 *
	 * @param name
	 */
	public AbstractEntityRegionAccessStrategyTestCase(String name) {
		super( name );
	}

	protected abstract AccessType getAccessType();

	protected void setUp() throws Exception {
		super.setUp();

		// Sleep a bit to avoid concurrent FLUSH problem
		avoidConcurrentFlush();

		localEntityRegion = localRegionFactory.buildEntityRegion(
				REGION_NAME, localCfg
				.getProperties(), getCacheDataDescription()
		);
		localAccessStrategy = localEntityRegion.buildAccessStrategy( getAccessType() );

		localCache = ((BaseRegion) localEntityRegion).getCacheAdapter();

		invalidation = localCache.isClusteredInvalidation();
		synchronous = localCache.isSynchronous();

		// Sleep a bit to avoid concurrent FLUSH problem
		avoidConcurrentFlush();

		remoteEntityRegion = remoteRegionFactory.buildEntityRegion(
				REGION_NAME, remoteCfg
				.getProperties(), getCacheDataDescription()
		);
		remoteAccessStrategy = remoteEntityRegion.buildAccessStrategy( getAccessType() );

		remoteCache = ((BaseRegion) remoteEntityRegion).getCacheAdapter();

		node1Exception = null;
		node2Exception = null;

		node1Failure = null;
		node2Failure = null;
	}

	protected void tearDown() throws Exception {

		super.tearDown();

		try {
			localCache.withFlags( FlagAdapter.CACHE_MODE_LOCAL ).clear();
		}
		catch (Exception e) {
			log.error( "Problem purging local cache", e );
		}

		try {
			remoteCache.withFlags( FlagAdapter.CACHE_MODE_LOCAL ).clear();
		}
		catch (Exception e) {
			log.error( "Problem purging remote cache", e );
		}

		node1Exception = null;
		node2Exception = null;

		node1Failure = null;
		node2Failure = null;
	}

	protected static Configuration createConfiguration(String configName) {
		Configuration cfg = CacheTestUtil.buildConfiguration(
				REGION_PREFIX, InfinispanRegionFactory.class, true, false
		);
		cfg.setProperty( InfinispanRegionFactory.ENTITY_CACHE_RESOURCE_PROP, configName );
		return cfg;
	}

	protected CacheDataDescription getCacheDataDescription() {
		return new CacheDataDescriptionImpl( true, true, ComparableComparator.INSTANCE );
	}

	protected boolean isUsingInvalidation() {
		return invalidation;
	}

	protected boolean isSynchronous() {
		return synchronous;
	}

	protected void assertThreadsRanCleanly() {
		if ( node1Failure != null ) {
			throw node1Failure;
		}
		if ( node2Failure != null ) {
			throw node2Failure;
		}

		if ( node1Exception != null ) {
			log.error( "node1 saw an exception", node1Exception );
			assertEquals( "node1 saw no exceptions", null, node1Exception );
		}

		if ( node2Exception != null ) {
			log.error( "node2 saw an exception", node2Exception );
			assertEquals( "node2 saw no exceptions", null, node2Exception );
		}
	}

	/**
	 * This is just a setup test where we assert that the cache config is as we expected.
	 */
	public abstract void testCacheConfiguration();

	public void testGetRegion() {
		assertEquals( "Correct region", localEntityRegion, localAccessStrategy.getRegion() );
	}

	public void testPutFromLoad() throws Exception {
		putFromLoadTest( false );
	}

	public void testPutFromLoadMinimal() throws Exception {
		putFromLoadTest( true );
	}

	/**
	 * Simulate 2 nodes, both start, tx do a get, experience a cache miss, then 'read from db.' First
	 * does a putFromLoad, then an update. Second tries to do a putFromLoad with stale data (i.e. it
	 * took longer to read from the db). Both commit their tx. Then both start a new tx and get.
	 * First should see the updated data; second should either see the updated data (isInvalidation()
	 * == false) or null (isInvalidation() == true).
	 *
	 * @param useMinimalAPI
	 * @throws Exception
	 */
	private void putFromLoadTest(final boolean useMinimalAPI) throws Exception {

		final String KEY = KEY_BASE + testCount++;

		final CountDownLatch writeLatch1 = new CountDownLatch( 1 );
		final CountDownLatch writeLatch2 = new CountDownLatch( 1 );
		final CountDownLatch completionLatch = new CountDownLatch( 2 );

		Thread node1 = new Thread() {

			public void run() {

				try {
					long txTimestamp = System.currentTimeMillis();
					BatchModeTransactionManager.getInstance().begin();

					assertNull( "node1 starts clean", localAccessStrategy.get( KEY, txTimestamp ) );

					writeLatch1.await();

					if ( useMinimalAPI ) {
						localAccessStrategy.putFromLoad( KEY, VALUE1, txTimestamp, new Integer( 1 ), true );
					}
					else {
						localAccessStrategy.putFromLoad( KEY, VALUE1, txTimestamp, new Integer( 1 ) );
					}

					localAccessStrategy.update( KEY, VALUE2, new Integer( 2 ), new Integer( 1 ) );

					BatchModeTransactionManager.getInstance().commit();
				}
				catch (Exception e) {
					log.error( "node1 caught exception", e );
					node1Exception = e;
					rollback();
				}
				catch (AssertionFailedError e) {
					node1Failure = e;
					rollback();
				}
				finally {
					// Let node2 write
					writeLatch2.countDown();
					completionLatch.countDown();
				}
			}
		};

		Thread node2 = new Thread() {

			public void run() {

				try {
					long txTimestamp = System.currentTimeMillis();
					BatchModeTransactionManager.getInstance().begin();

					assertNull( "node1 starts clean", remoteAccessStrategy.get( KEY, txTimestamp ) );

					// Let node1 write
					writeLatch1.countDown();
					// Wait for node1 to finish
					writeLatch2.await();

					if ( useMinimalAPI ) {
						remoteAccessStrategy.putFromLoad( KEY, VALUE1, txTimestamp, new Integer( 1 ), true );
					}
					else {
						remoteAccessStrategy.putFromLoad( KEY, VALUE1, txTimestamp, new Integer( 1 ) );
					}

					BatchModeTransactionManager.getInstance().commit();
				}
				catch (Exception e) {
					log.error( "node2 caught exception", e );
					node2Exception = e;
					rollback();
				}
				catch (AssertionFailedError e) {
					node2Failure = e;
					rollback();
				}
				finally {
					completionLatch.countDown();
				}
			}
		};

		node1.setDaemon( true );
		node2.setDaemon( true );

		node1.start();
		node2.start();

		assertTrue( "Threads completed", completionLatch.await( 2, TimeUnit.SECONDS ) );

		assertThreadsRanCleanly();

		long txTimestamp = System.currentTimeMillis();
		assertEquals( "Correct node1 value", VALUE2, localAccessStrategy.get( KEY, txTimestamp ) );

		if ( isUsingInvalidation() ) {
			// no data version to prevent the PFER; we count on db locks preventing this
			assertEquals( "Expected node2 value", VALUE1, remoteAccessStrategy.get( KEY, txTimestamp ) );
		}
		else {
			// The node1 update is replicated, preventing the node2 PFER
			assertEquals( "Correct node2 value", VALUE2, remoteAccessStrategy.get( KEY, txTimestamp ) );
		}
	}

	public void testInsert() throws Exception {

		final String KEY = KEY_BASE + testCount++;

		final CountDownLatch readLatch = new CountDownLatch( 1 );
		final CountDownLatch commitLatch = new CountDownLatch( 1 );
		final CountDownLatch completionLatch = new CountDownLatch( 2 );

		Thread inserter = new Thread() {

			public void run() {

				try {
					long txTimestamp = System.currentTimeMillis();
					BatchModeTransactionManager.getInstance().begin();

					assertNull( "Correct initial value", localAccessStrategy.get( KEY, txTimestamp ) );

					localAccessStrategy.insert( KEY, VALUE1, new Integer( 1 ) );

					readLatch.countDown();
					commitLatch.await();

					BatchModeTransactionManager.getInstance().commit();
				}
				catch (Exception e) {
					log.error( "node1 caught exception", e );
					node1Exception = e;
					rollback();
				}
				catch (AssertionFailedError e) {
					node1Failure = e;
					rollback();
				}
				finally {
					completionLatch.countDown();
				}
			}
		};

		Thread reader = new Thread() {

			public void run() {

				try {
					long txTimestamp = System.currentTimeMillis();
					BatchModeTransactionManager.getInstance().begin();

					readLatch.await();
//               Object expected = !isBlockingReads() ? null : VALUE1;
					Object expected = null;

					assertEquals(
							"Correct initial value", expected, localAccessStrategy.get(
							KEY,
							txTimestamp
					)
					);

					BatchModeTransactionManager.getInstance().commit();
				}
				catch (Exception e) {
					log.error( "node1 caught exception", e );
					node1Exception = e;
					rollback();
				}
				catch (AssertionFailedError e) {
					node1Failure = e;
					rollback();
				}
				finally {
					commitLatch.countDown();
					completionLatch.countDown();
				}
			}
		};

		inserter.setDaemon( true );
		reader.setDaemon( true );
		inserter.start();
		reader.start();

		assertTrue( "Threads completed", completionLatch.await( 1, TimeUnit.SECONDS ) );

		assertThreadsRanCleanly();

		long txTimestamp = System.currentTimeMillis();
		assertEquals( "Correct node1 value", VALUE1, localAccessStrategy.get( KEY, txTimestamp ) );
		Object expected = isUsingInvalidation() ? null : VALUE1;
		assertEquals( "Correct node2 value", expected, remoteAccessStrategy.get( KEY, txTimestamp ) );
	}

	public void testUpdate() throws Exception {

		final String KEY = KEY_BASE + testCount++;

		// Set up initial state
		localAccessStrategy.putFromLoad( KEY, VALUE1, System.currentTimeMillis(), new Integer( 1 ) );
		remoteAccessStrategy.putFromLoad( KEY, VALUE1, System.currentTimeMillis(), new Integer( 1 ) );

		// Let the async put propagate
		sleep( 250 );

		final CountDownLatch readLatch = new CountDownLatch( 1 );
		final CountDownLatch commitLatch = new CountDownLatch( 1 );
		final CountDownLatch completionLatch = new CountDownLatch( 2 );

		Thread updater = new Thread( "testUpdate-updater" ) {

			public void run() {
				boolean readerUnlocked = false;
				try {
					long txTimestamp = System.currentTimeMillis();
					BatchModeTransactionManager.getInstance().begin();
					log.debug( "Transaction began, get initial value" );
					assertEquals( "Correct initial value", VALUE1, localAccessStrategy.get( KEY, txTimestamp ) );
					log.debug( "Now update value" );
					localAccessStrategy.update( KEY, VALUE2, new Integer( 2 ), new Integer( 1 ) );
					log.debug( "Notify the read latch" );
					readLatch.countDown();
					readerUnlocked = true;
					log.debug( "Await commit" );
					commitLatch.await();
					BatchModeTransactionManager.getInstance().commit();
				}
				catch (Exception e) {
					log.error( "node1 caught exception", e );
					node1Exception = e;
					rollback();
				}
				catch (AssertionFailedError e) {
					node1Failure = e;
					rollback();
				}
				finally {
					if ( !readerUnlocked ) {
						readLatch.countDown();
					}
					log.debug( "Completion latch countdown" );
					completionLatch.countDown();
				}
			}
		};

		Thread reader = new Thread( "testUpdate-reader" ) {

			public void run() {
				try {
					long txTimestamp = System.currentTimeMillis();
					BatchModeTransactionManager.getInstance().begin();
					log.debug( "Transaction began, await read latch" );
					readLatch.await();
					log.debug( "Read latch acquired, verify local access strategy" );

					// This won't block w/ mvc and will read the old value
					Object expected = VALUE1;
					assertEquals( "Correct value", expected, localAccessStrategy.get( KEY, txTimestamp ) );

					BatchModeTransactionManager.getInstance().commit();
				}
				catch (Exception e) {
					log.error( "node1 caught exception", e );
					node1Exception = e;
					rollback();
				}
				catch (AssertionFailedError e) {
					node1Failure = e;
					rollback();
				}
				finally {
					commitLatch.countDown();
					log.debug( "Completion latch countdown" );
					completionLatch.countDown();
				}
			}
		};

		updater.setDaemon( true );
		reader.setDaemon( true );
		updater.start();
		reader.start();

		// Should complete promptly
		assertTrue( completionLatch.await( 2, TimeUnit.SECONDS ) );

		assertThreadsRanCleanly();

		long txTimestamp = System.currentTimeMillis();
		assertEquals( "Correct node1 value", VALUE2, localAccessStrategy.get( KEY, txTimestamp ) );
		Object expected = isUsingInvalidation() ? null : VALUE2;
		assertEquals( "Correct node2 value", expected, remoteAccessStrategy.get( KEY, txTimestamp ) );
	}

	public void testRemove() {
		evictOrRemoveTest( false );
	}

	public void testRemoveAll() {
		evictOrRemoveAllTest( false );
	}

	public void testEvict() {
		evictOrRemoveTest( true );
	}

	public void testEvictAll() {
		evictOrRemoveAllTest( true );
	}

	private void evictOrRemoveTest(boolean evict) {
		final String KEY = KEY_BASE + testCount++;
		assertEquals( 0, getValidKeyCount( localCache.keySet() ) );
		assertEquals( 0, getValidKeyCount( remoteCache.keySet() ) );

		assertNull( "local is clean", localAccessStrategy.get( KEY, System.currentTimeMillis() ) );
		assertNull( "remote is clean", remoteAccessStrategy.get( KEY, System.currentTimeMillis() ) );

		localAccessStrategy.putFromLoad( KEY, VALUE1, System.currentTimeMillis(), new Integer( 1 ) );
		assertEquals( VALUE1, localAccessStrategy.get( KEY, System.currentTimeMillis() ) );
		remoteAccessStrategy.putFromLoad( KEY, VALUE1, System.currentTimeMillis(), new Integer( 1 ) );
		assertEquals( VALUE1, remoteAccessStrategy.get( KEY, System.currentTimeMillis() ) );

		if ( evict ) {
			localAccessStrategy.evict( KEY );
		}
		else {
			localAccessStrategy.remove( KEY );
		}

		assertEquals( null, localAccessStrategy.get( KEY, System.currentTimeMillis() ) );
		assertEquals( 0, getValidKeyCount( localCache.keySet() ) );
		assertEquals( null, remoteAccessStrategy.get( KEY, System.currentTimeMillis() ) );
		assertEquals( 0, getValidKeyCount( remoteCache.keySet() ) );
	}

	private void evictOrRemoveAllTest(boolean evict) {
		final String KEY = KEY_BASE + testCount++;
		assertEquals( 0, getValidKeyCount( localCache.keySet() ) );
		assertEquals( 0, getValidKeyCount( remoteCache.keySet() ) );
		assertNull( "local is clean", localAccessStrategy.get( KEY, System.currentTimeMillis() ) );
		assertNull( "remote is clean", remoteAccessStrategy.get( KEY, System.currentTimeMillis() ) );

		localAccessStrategy.putFromLoad( KEY, VALUE1, System.currentTimeMillis(), new Integer( 1 ) );
		assertEquals( VALUE1, localAccessStrategy.get( KEY, System.currentTimeMillis() ) );

		// Wait for async propagation
		sleep( 250 );

		remoteAccessStrategy.putFromLoad( KEY, VALUE1, System.currentTimeMillis(), new Integer( 1 ) );
		assertEquals( VALUE1, remoteAccessStrategy.get( KEY, System.currentTimeMillis() ) );

		// Wait for async propagation
		sleep( 250 );

		if ( evict ) {
			log.debug( "Call evict all locally" );
			localAccessStrategy.evictAll();
		}
		else {
			localAccessStrategy.removeAll();
		}

		// This should re-establish the region root node in the optimistic case
		assertNull( localAccessStrategy.get( KEY, System.currentTimeMillis() ) );
		assertEquals( 0, getValidKeyCount( localCache.keySet() ) );

		// Re-establishing the region root on the local node doesn't
		// propagate it to other nodes. Do a get on the remote node to re-establish
		assertEquals( null, remoteAccessStrategy.get( KEY, System.currentTimeMillis() ) );
		assertEquals( 0, getValidKeyCount( remoteCache.keySet() ) );

		// Test whether the get above messes up the optimistic version
		remoteAccessStrategy.putFromLoad( KEY, VALUE1, System.currentTimeMillis(), new Integer( 1 ) );
		assertEquals( VALUE1, remoteAccessStrategy.get( KEY, System.currentTimeMillis() ) );
		assertEquals( 1, getValidKeyCount( remoteCache.keySet() ) );

		// Wait for async propagation
		sleep( 250 );

		assertEquals(
				"local is correct", (isUsingInvalidation() ? null : VALUE1), localAccessStrategy
				.get( KEY, System.currentTimeMillis() )
		);
		assertEquals(
				"remote is correct", VALUE1, remoteAccessStrategy.get(
				KEY, System
				.currentTimeMillis()
		)
		);
	}

	protected void rollback() {
		try {
			BatchModeTransactionManager.getInstance().rollback();
		}
		catch (Exception e) {
			log.error( e.getMessage(), e );
		}
	}

	private static class AccessStrategyTestSetup extends TestSetup {

		private static final String PREFER_IPV4STACK = "java.net.preferIPv4Stack";
		private final String configName;
		private String preferIPv4Stack;

		private ServiceRegistry localServiceRegistry;
		private ServiceRegistry remoteServiceRegistry;

		public AccessStrategyTestSetup(Test test, String configName) {
			super( test );
			this.configName = configName;
		}

		@Override
		protected void setUp() throws Exception {
			try {
				super.tearDown();
			}
			finally {
				if ( preferIPv4Stack == null ) {
					System.clearProperty( PREFER_IPV4STACK );
				}
				else {
					System.setProperty( PREFER_IPV4STACK, preferIPv4Stack );
				}
			}

			// Try to ensure we use IPv4; otherwise cluster formation is very slow
			preferIPv4Stack = System.getProperty( PREFER_IPV4STACK );
			System.setProperty( PREFER_IPV4STACK, "true" );


			localCfg = createConfiguration( configName );
			localServiceRegistry = ServiceRegistryBuilder.buildServiceRegistry( localCfg.getProperties() );
			localRegionFactory = CacheTestUtil.startRegionFactory( localServiceRegistry, localCfg );

			remoteCfg = createConfiguration( configName );
			remoteServiceRegistry = ServiceRegistryBuilder.buildServiceRegistry( remoteCfg.getProperties() );
			remoteRegionFactory = CacheTestUtil.startRegionFactory( remoteServiceRegistry, remoteCfg );
		}

		@Override
		protected void tearDown() throws Exception {
			super.tearDown();

			try {
				if ( localRegionFactory != null ) {
					localRegionFactory.stop();
				}

				if ( remoteRegionFactory != null ) {
					remoteRegionFactory.stop();
				}
			}
			finally {
				if ( localServiceRegistry != null ) {
					ServiceRegistryBuilder.destroy( localServiceRegistry );
				}
				if ( remoteServiceRegistry != null ) {
					ServiceRegistryBuilder.destroy( remoteServiceRegistry );
				}
			}
		}

	}
>>>>>>> 0b10334e

}<|MERGE_RESOLUTION|>--- conflicted
+++ resolved
@@ -40,19 +40,12 @@
 import org.hibernate.cache.infinispan.util.CacheAdapter;
 import org.hibernate.cache.infinispan.util.FlagAdapter;
 import org.hibernate.cfg.Configuration;
+import org.hibernate.internal.util.compare.ComparableComparator;
 import org.hibernate.service.spi.ServiceRegistry;
 import org.hibernate.test.cache.infinispan.AbstractNonFunctionalTestCase;
 import org.hibernate.test.cache.infinispan.util.CacheTestUtil;
 import org.hibernate.testing.ServiceRegistryBuilder;
-<<<<<<< HEAD
-import org.hibernate.util.ComparableComparator;
 import org.infinispan.transaction.tm.BatchModeTransactionManager;
-=======
-import org.hibernate.internal.util.compare.ComparableComparator;
-
-import java.util.concurrent.CountDownLatch;
-import java.util.concurrent.TimeUnit;
->>>>>>> 0b10334e
 
 /**
  * Base class for tests of EntityRegionAccessStrategy impls.
@@ -62,631 +55,6 @@
  */
 public abstract class AbstractEntityRegionAccessStrategyTestCase extends AbstractNonFunctionalTestCase {
 
-<<<<<<< HEAD
-    public static final String REGION_NAME = "test/com.foo.test";
-    public static final String KEY_BASE = "KEY";
-    public static final String VALUE1 = "VALUE1";
-    public static final String VALUE2 = "VALUE2";
-
-    protected static int testCount;
-
-    protected static Configuration localCfg;
-    protected static InfinispanRegionFactory localRegionFactory;
-    protected CacheAdapter localCache;
-    protected static Configuration remoteCfg;
-    protected static InfinispanRegionFactory remoteRegionFactory;
-    protected CacheAdapter remoteCache;
-
-    protected boolean invalidation;
-    protected boolean synchronous;
-
-    protected EntityRegion localEntityRegion;
-    protected EntityRegionAccessStrategy localAccessStrategy;
-
-    protected EntityRegion remoteEntityRegion;
-    protected EntityRegionAccessStrategy remoteAccessStrategy;
-
-    protected Exception node1Exception;
-    protected Exception node2Exception;
-
-    protected AssertionFailedError node1Failure;
-    protected AssertionFailedError node2Failure;
-
-    public static Test getTestSetup( Class testClass,
-                                     String configName ) {
-        TestSuite suite = new TestSuite(testClass);
-        return new AccessStrategyTestSetup(suite, configName);
-    }
-
-    public static Test getTestSetup( Test test,
-                                     String configName ) {
-        return new AccessStrategyTestSetup(test, configName);
-    }
-
-    /**
-     * Create a new TransactionalAccessTestCase.
-     *
-     * @param name
-     */
-    public AbstractEntityRegionAccessStrategyTestCase( String name ) {
-        super(name);
-    }
-
-    protected abstract AccessType getAccessType();
-
-    @Override
-    protected void setUp() throws Exception {
-        super.setUp();
-
-        // Sleep a bit to avoid concurrent FLUSH problem
-        avoidConcurrentFlush();
-
-        localEntityRegion = localRegionFactory.buildEntityRegion(REGION_NAME, localCfg.getProperties(), getCacheDataDescription());
-        localAccessStrategy = localEntityRegion.buildAccessStrategy(getAccessType());
-
-        localCache = ((BaseRegion)localEntityRegion).getCacheAdapter();
-
-        invalidation = localCache.isClusteredInvalidation();
-        synchronous = localCache.isSynchronous();
-
-        // Sleep a bit to avoid concurrent FLUSH problem
-        avoidConcurrentFlush();
-
-        remoteEntityRegion = remoteRegionFactory.buildEntityRegion(REGION_NAME,
-                                                                   remoteCfg.getProperties(),
-                                                                   getCacheDataDescription());
-        remoteAccessStrategy = remoteEntityRegion.buildAccessStrategy(getAccessType());
-
-        remoteCache = ((BaseRegion)remoteEntityRegion).getCacheAdapter();
-
-        node1Exception = null;
-        node2Exception = null;
-
-        node1Failure = null;
-        node2Failure = null;
-    }
-
-    @Override
-    protected void tearDown() throws Exception {
-
-        super.tearDown();
-
-        try {
-            localCache.withFlags(FlagAdapter.CACHE_MODE_LOCAL).clear();
-        } catch (Exception e) {
-            LOG.error("Problem purging local cache", e);
-        }
-
-        try {
-            remoteCache.withFlags(FlagAdapter.CACHE_MODE_LOCAL).clear();
-        } catch (Exception e) {
-            LOG.error("Problem purging remote cache", e);
-        }
-
-        node1Exception = null;
-        node2Exception = null;
-
-        node1Failure = null;
-        node2Failure = null;
-    }
-
-    protected static Configuration createConfiguration( String configName ) {
-        Configuration cfg = CacheTestUtil.buildConfiguration(REGION_PREFIX, InfinispanRegionFactory.class, true, false);
-        cfg.setProperty(InfinispanRegionFactory.ENTITY_CACHE_RESOURCE_PROP, configName);
-        return cfg;
-    }
-
-    protected CacheDataDescription getCacheDataDescription() {
-        return new CacheDataDescriptionImpl(true, true, ComparableComparator.INSTANCE);
-    }
-
-    protected boolean isUsingInvalidation() {
-        return invalidation;
-    }
-
-    protected boolean isSynchronous() {
-        return synchronous;
-    }
-
-    protected void assertThreadsRanCleanly() {
-        if (node1Failure != null) throw node1Failure;
-        if (node2Failure != null) throw node2Failure;
-
-        if (node1Exception != null) {
-            LOG.error("node1 saw an exception", node1Exception);
-            assertEquals("node1 saw no exceptions", null, node1Exception);
-        }
-
-        if (node2Exception != null) {
-            LOG.error("node2 saw an exception", node2Exception);
-            assertEquals("node2 saw no exceptions", null, node2Exception);
-        }
-    }
-
-    /**
-     * This is just a setup test where we assert that the cache config is as we expected.
-     */
-    public abstract void testCacheConfiguration();
-
-    /**
-     * Test method for {@link TransactionalAccess#getRegion()}.
-     */
-    public void testGetRegion() {
-        assertEquals("Correct region", localEntityRegion, localAccessStrategy.getRegion());
-    }
-
-    /**
-     * Test method for {@link TransactionalAccess#putFromLoad(java.lang.Object, java.lang.Object, long, java.lang.Object)} .
-     */
-    public void testPutFromLoad() throws Exception {
-        putFromLoadTest(false);
-    }
-
-    /**
-     * Test method for {@link TransactionalAccess#putFromLoad(java.lang.Object, java.lang.Object, long, java.lang.Object, boolean)}
-     * .
-     */
-    public void testPutFromLoadMinimal() throws Exception {
-        putFromLoadTest(true);
-    }
-
-    /**
-     * Simulate 2 nodes, both start, tx do a get, experience a cache miss, then 'read from db.' First does a putFromLoad, then an
-     * update. Second tries to do a putFromLoad with stale data (i.e. it took longer to read from the db). Both commit their tx.
-     * Then both start a new tx and get. First should see the updated data; second should either see the updated data
-     * (isInvalidation() == false) or null (isInvalidation() == true).
-     *
-     * @param useMinimalAPI
-     * @throws Exception
-     */
-    private void putFromLoadTest( final boolean useMinimalAPI ) throws Exception {
-
-        final String KEY = KEY_BASE + testCount++;
-
-        final CountDownLatch writeLatch1 = new CountDownLatch(1);
-        final CountDownLatch writeLatch2 = new CountDownLatch(1);
-        final CountDownLatch completionLatch = new CountDownLatch(2);
-
-        Thread node1 = new Thread() {
-
-            @Override
-            public void run() {
-
-                try {
-                    long txTimestamp = System.currentTimeMillis();
-                    BatchModeTransactionManager.getInstance().begin();
-
-                    assertNull("node1 starts clean", localAccessStrategy.get(KEY, txTimestamp));
-
-                    writeLatch1.await();
-
-                    if (useMinimalAPI) {
-                        localAccessStrategy.putFromLoad(KEY, VALUE1, txTimestamp, new Integer(1), true);
-                    } else {
-                        localAccessStrategy.putFromLoad(KEY, VALUE1, txTimestamp, new Integer(1));
-                    }
-
-                    localAccessStrategy.update(KEY, VALUE2, new Integer(2), new Integer(1));
-
-                    BatchModeTransactionManager.getInstance().commit();
-                } catch (Exception e) {
-                    LOG.error("node1 caught exception", e);
-                    node1Exception = e;
-                    rollback();
-                } catch (AssertionFailedError e) {
-                    node1Failure = e;
-                    rollback();
-                } finally {
-                    // Let node2 write
-                    writeLatch2.countDown();
-                    completionLatch.countDown();
-                }
-            }
-        };
-
-        Thread node2 = new Thread() {
-
-            @Override
-            public void run() {
-
-                try {
-                    long txTimestamp = System.currentTimeMillis();
-                    BatchModeTransactionManager.getInstance().begin();
-
-                    assertNull("node1 starts clean", remoteAccessStrategy.get(KEY, txTimestamp));
-
-                    // Let node1 write
-                    writeLatch1.countDown();
-                    // Wait for node1 to finish
-                    writeLatch2.await();
-
-                    if (useMinimalAPI) {
-                        remoteAccessStrategy.putFromLoad(KEY, VALUE1, txTimestamp, new Integer(1), true);
-                    } else {
-                        remoteAccessStrategy.putFromLoad(KEY, VALUE1, txTimestamp, new Integer(1));
-                    }
-
-                    BatchModeTransactionManager.getInstance().commit();
-                } catch (Exception e) {
-                    LOG.error("node2 caught exception", e);
-                    node2Exception = e;
-                    rollback();
-                } catch (AssertionFailedError e) {
-                    node2Failure = e;
-                    rollback();
-                } finally {
-                    completionLatch.countDown();
-                }
-            }
-        };
-
-        node1.setDaemon(true);
-        node2.setDaemon(true);
-
-        node1.start();
-        node2.start();
-
-        assertTrue("Threads completed", completionLatch.await(2, TimeUnit.SECONDS));
-
-        assertThreadsRanCleanly();
-
-        long txTimestamp = System.currentTimeMillis();
-        assertEquals("Correct node1 value", VALUE2, localAccessStrategy.get(KEY, txTimestamp));
-
-        if (isUsingInvalidation()) {
-            // no data version to prevent the PFER; we count on db locks preventing this
-            assertEquals("Expected node2 value", VALUE1, remoteAccessStrategy.get(KEY, txTimestamp));
-        } else {
-            // The node1 update is replicated, preventing the node2 PFER
-            assertEquals("Correct node2 value", VALUE2, remoteAccessStrategy.get(KEY, txTimestamp));
-        }
-    }
-
-    /**
-     * Test method for {@link TransactionalAccess#insert(java.lang.Object, java.lang.Object, java.lang.Object)}.
-     */
-    public void testInsert() throws Exception {
-
-        final String KEY = KEY_BASE + testCount++;
-
-        final CountDownLatch readLatch = new CountDownLatch(1);
-        final CountDownLatch commitLatch = new CountDownLatch(1);
-        final CountDownLatch completionLatch = new CountDownLatch(2);
-
-        Thread inserter = new Thread() {
-
-            @Override
-            public void run() {
-
-                try {
-                    long txTimestamp = System.currentTimeMillis();
-                    BatchModeTransactionManager.getInstance().begin();
-
-                    assertNull("Correct initial value", localAccessStrategy.get(KEY, txTimestamp));
-
-                    localAccessStrategy.insert(KEY, VALUE1, new Integer(1));
-
-                    readLatch.countDown();
-                    commitLatch.await();
-
-                    BatchModeTransactionManager.getInstance().commit();
-                } catch (Exception e) {
-                    LOG.error("node1 caught exception", e);
-                    node1Exception = e;
-                    rollback();
-                } catch (AssertionFailedError e) {
-                    node1Failure = e;
-                    rollback();
-                } finally {
-                    completionLatch.countDown();
-                }
-            }
-        };
-
-        Thread reader = new Thread() {
-
-            @Override
-            public void run() {
-
-                try {
-                    long txTimestamp = System.currentTimeMillis();
-                    BatchModeTransactionManager.getInstance().begin();
-
-                    readLatch.await();
-                    // Object expected = !isBlockingReads() ? null : VALUE1;
-                    Object expected = null;
-
-                    assertEquals("Correct initial value", expected, localAccessStrategy.get(KEY, txTimestamp));
-
-                    BatchModeTransactionManager.getInstance().commit();
-                } catch (Exception e) {
-                    LOG.error("node1 caught exception", e);
-                    node1Exception = e;
-                    rollback();
-                } catch (AssertionFailedError e) {
-                    node1Failure = e;
-                    rollback();
-                } finally {
-                    commitLatch.countDown();
-                    completionLatch.countDown();
-                }
-            }
-        };
-
-        inserter.setDaemon(true);
-        reader.setDaemon(true);
-        inserter.start();
-        reader.start();
-
-        assertTrue("Threads completed", completionLatch.await(1, TimeUnit.SECONDS));
-
-        assertThreadsRanCleanly();
-
-        long txTimestamp = System.currentTimeMillis();
-        assertEquals("Correct node1 value", VALUE1, localAccessStrategy.get(KEY, txTimestamp));
-        Object expected = isUsingInvalidation() ? null : VALUE1;
-        assertEquals("Correct node2 value", expected, remoteAccessStrategy.get(KEY, txTimestamp));
-    }
-
-    /**
-     * Test method for {@link TransactionalAccess#update(java.lang.Object, java.lang.Object, java.lang.Object, java.lang.Object)} .
-     */
-    public void testUpdate() throws Exception {
-
-        final String KEY = KEY_BASE + testCount++;
-
-        // Set up initial state
-        localAccessStrategy.putFromLoad(KEY, VALUE1, System.currentTimeMillis(), new Integer(1));
-        remoteAccessStrategy.putFromLoad(KEY, VALUE1, System.currentTimeMillis(), new Integer(1));
-
-        // Let the async put propagate
-        sleep(250);
-
-        final CountDownLatch readLatch = new CountDownLatch(1);
-        final CountDownLatch commitLatch = new CountDownLatch(1);
-        final CountDownLatch completionLatch = new CountDownLatch(2);
-
-        Thread updater = new Thread("testUpdate-updater") {
-
-            @Override
-            public void run() {
-                boolean readerUnlocked = false;
-                try {
-                    long txTimestamp = System.currentTimeMillis();
-                    BatchModeTransactionManager.getInstance().begin();
-                    LOG.debug("Transaction began, get initial value");
-                    assertEquals("Correct initial value", VALUE1, localAccessStrategy.get(KEY, txTimestamp));
-                    LOG.debug("Now update value");
-                    localAccessStrategy.update(KEY, VALUE2, new Integer(2), new Integer(1));
-                    LOG.debug("Notify the read latch");
-                    readLatch.countDown();
-                    readerUnlocked = true;
-                    LOG.debug("Await commit");
-                    commitLatch.await();
-                    BatchModeTransactionManager.getInstance().commit();
-                } catch (Exception e) {
-                    LOG.error("node1 caught exception", e);
-                    node1Exception = e;
-                    rollback();
-                } catch (AssertionFailedError e) {
-                    node1Failure = e;
-                    rollback();
-                } finally {
-                    if (!readerUnlocked) readLatch.countDown();
-                    LOG.debug("Completion latch countdown");
-                    completionLatch.countDown();
-                }
-            }
-        };
-
-        Thread reader = new Thread("testUpdate-reader") {
-
-            @Override
-            public void run() {
-                try {
-                    long txTimestamp = System.currentTimeMillis();
-                    BatchModeTransactionManager.getInstance().begin();
-                    LOG.debug("Transaction began, await read latch");
-                    readLatch.await();
-                    LOG.debug("Read latch acquired, verify local access strategy");
-
-                    // This won't block w/ mvc and will read the old value
-                    Object expected = VALUE1;
-                    assertEquals("Correct value", expected, localAccessStrategy.get(KEY, txTimestamp));
-
-                    BatchModeTransactionManager.getInstance().commit();
-                } catch (Exception e) {
-                    LOG.error("node1 caught exception", e);
-                    node1Exception = e;
-                    rollback();
-                } catch (AssertionFailedError e) {
-                    node1Failure = e;
-                    rollback();
-                } finally {
-                    commitLatch.countDown();
-                    LOG.debug("Completion latch countdown");
-                    completionLatch.countDown();
-                }
-            }
-        };
-
-        updater.setDaemon(true);
-        reader.setDaemon(true);
-        updater.start();
-        reader.start();
-
-        // Should complete promptly
-        assertTrue(completionLatch.await(2, TimeUnit.SECONDS));
-
-        assertThreadsRanCleanly();
-
-        long txTimestamp = System.currentTimeMillis();
-        assertEquals("Correct node1 value", VALUE2, localAccessStrategy.get(KEY, txTimestamp));
-        Object expected = isUsingInvalidation() ? null : VALUE2;
-        assertEquals("Correct node2 value", expected, remoteAccessStrategy.get(KEY, txTimestamp));
-    }
-
-    /**
-     * Test method for {@link TransactionalAccess#remove(java.lang.Object)}.
-     */
-    public void testRemove() {
-        evictOrRemoveTest(false);
-    }
-
-    /**
-     * Test method for {@link TransactionalAccess#removeAll()}.
-     */
-    public void testRemoveAll() {
-        evictOrRemoveAllTest(false);
-    }
-
-    /**
-     * Test method for {@link TransactionalAccess#evict(java.lang.Object)}. FIXME add testing of the
-     * "immediately without regard for transaction isolation" bit in the EntityRegionAccessStrategy API.
-     */
-    public void testEvict() {
-        evictOrRemoveTest(true);
-    }
-
-    /**
-     * Test method for {@link TransactionalAccess#evictAll()}. FIXME add testing of the
-     * "immediately without regard for transaction isolation" bit in the EntityRegionAccessStrategy API.
-     */
-    public void testEvictAll() {
-        evictOrRemoveAllTest(true);
-    }
-
-    private void evictOrRemoveTest( boolean evict ) {
-        final String KEY = KEY_BASE + testCount++;
-        assertEquals(0, getValidKeyCount(localCache.keySet()));
-        assertEquals(0, getValidKeyCount(remoteCache.keySet()));
-
-        assertNull("local is clean", localAccessStrategy.get(KEY, System.currentTimeMillis()));
-        assertNull("remote is clean", remoteAccessStrategy.get(KEY, System.currentTimeMillis()));
-
-        localAccessStrategy.putFromLoad(KEY, VALUE1, System.currentTimeMillis(), new Integer(1));
-        assertEquals(VALUE1, localAccessStrategy.get(KEY, System.currentTimeMillis()));
-        remoteAccessStrategy.putFromLoad(KEY, VALUE1, System.currentTimeMillis(), new Integer(1));
-        assertEquals(VALUE1, remoteAccessStrategy.get(KEY, System.currentTimeMillis()));
-
-        if (evict) localAccessStrategy.evict(KEY);
-        else localAccessStrategy.remove(KEY);
-
-        assertEquals(null, localAccessStrategy.get(KEY, System.currentTimeMillis()));
-        assertEquals(0, getValidKeyCount(localCache.keySet()));
-        assertEquals(null, remoteAccessStrategy.get(KEY, System.currentTimeMillis()));
-        assertEquals(0, getValidKeyCount(remoteCache.keySet()));
-    }
-
-    private void evictOrRemoveAllTest( boolean evict ) {
-        final String KEY = KEY_BASE + testCount++;
-        assertEquals(0, getValidKeyCount(localCache.keySet()));
-        assertEquals(0, getValidKeyCount(remoteCache.keySet()));
-        assertNull("local is clean", localAccessStrategy.get(KEY, System.currentTimeMillis()));
-        assertNull("remote is clean", remoteAccessStrategy.get(KEY, System.currentTimeMillis()));
-
-        localAccessStrategy.putFromLoad(KEY, VALUE1, System.currentTimeMillis(), new Integer(1));
-        assertEquals(VALUE1, localAccessStrategy.get(KEY, System.currentTimeMillis()));
-
-        // Wait for async propagation
-        sleep(250);
-
-        remoteAccessStrategy.putFromLoad(KEY, VALUE1, System.currentTimeMillis(), new Integer(1));
-        assertEquals(VALUE1, remoteAccessStrategy.get(KEY, System.currentTimeMillis()));
-
-        // Wait for async propagation
-        sleep(250);
-
-        if (evict) {
-            LOG.debug("Call evict all locally");
-            localAccessStrategy.evictAll();
-        } else {
-            localAccessStrategy.removeAll();
-        }
-
-        // This should re-establish the region root node in the optimistic case
-        assertNull(localAccessStrategy.get(KEY, System.currentTimeMillis()));
-        assertEquals(0, getValidKeyCount(localCache.keySet()));
-
-        // Re-establishing the region root on the local node doesn't
-        // propagate it to other nodes. Do a get on the remote node to re-establish
-        assertEquals(null, remoteAccessStrategy.get(KEY, System.currentTimeMillis()));
-        assertEquals(0, getValidKeyCount(remoteCache.keySet()));
-
-        // Test whether the get above messes up the optimistic version
-        remoteAccessStrategy.putFromLoad(KEY, VALUE1, System.currentTimeMillis(), new Integer(1));
-        assertEquals(VALUE1, remoteAccessStrategy.get(KEY, System.currentTimeMillis()));
-        assertEquals(1, getValidKeyCount(remoteCache.keySet()));
-
-        // Wait for async propagation
-        sleep(250);
-
-        assertEquals("local is correct",
-                     (isUsingInvalidation() ? null : VALUE1),
-                     localAccessStrategy.get(KEY, System.currentTimeMillis()));
-        assertEquals("remote is correct", VALUE1, remoteAccessStrategy.get(KEY, System.currentTimeMillis()));
-    }
-
-    protected void rollback() {
-        try {
-            BatchModeTransactionManager.getInstance().rollback();
-        } catch (Exception e) {
-            LOG.error(e.getMessage(), e);
-        }
-    }
-
-    private static class AccessStrategyTestSetup extends TestSetup {
-
-        private static final String PREFER_IPV4STACK = "java.net.preferIPv4Stack";
-        private final String configName;
-        private String preferIPv4Stack;
-        private ServiceRegistry serviceRegistry;
-
-        public AccessStrategyTestSetup( Test test,
-                                        String configName ) {
-            super(test);
-            this.configName = configName;
-        }
-
-        @Override
-        protected void setUp() throws Exception {
-            try {
-                super.tearDown();
-            } finally {
-                if (preferIPv4Stack == null) System.clearProperty(PREFER_IPV4STACK);
-                else System.setProperty(PREFER_IPV4STACK, preferIPv4Stack);
-            }
-
-            // Try to ensure we use IPv4; otherwise cluster formation is very slow
-            preferIPv4Stack = System.getProperty(PREFER_IPV4STACK);
-            System.setProperty(PREFER_IPV4STACK, "true");
-
-            serviceRegistry = ServiceRegistryBuilder.buildServiceRegistry(Environment.getProperties());
-
-            localCfg = createConfiguration(configName);
-            localRegionFactory = CacheTestUtil.startRegionFactory(serviceRegistry.getService(JdbcServices.class), localCfg);
-
-            remoteCfg = createConfiguration(configName);
-            remoteRegionFactory = CacheTestUtil.startRegionFactory(serviceRegistry.getService(JdbcServices.class), remoteCfg);
-        }
-
-        @Override
-        protected void tearDown() throws Exception {
-            super.tearDown();
-
-            try {
-                if (localRegionFactory != null) localRegionFactory.stop();
-
-                if (remoteRegionFactory != null) remoteRegionFactory.stop();
-            } finally {
-                if (serviceRegistry != null) {
-                    ServiceRegistryBuilder.destroy(serviceRegistry);
-                }
-            }
-        }
-
-    }
-=======
 	public static final String REGION_NAME = "test/com.foo.test";
 	public static final String KEY_BASE = "KEY";
 	public static final String VALUE1 = "VALUE1";
@@ -736,7 +104,8 @@
 
 	protected abstract AccessType getAccessType();
 
-	protected void setUp() throws Exception {
+	@Override
+    protected void setUp() throws Exception {
 		super.setUp();
 
 		// Sleep a bit to avoid concurrent FLUSH problem
@@ -771,7 +140,8 @@
 		node2Failure = null;
 	}
 
-	protected void tearDown() throws Exception {
+	@Override
+    protected void tearDown() throws Exception {
 
 		super.tearDown();
 
@@ -779,14 +149,14 @@
 			localCache.withFlags( FlagAdapter.CACHE_MODE_LOCAL ).clear();
 		}
 		catch (Exception e) {
-			log.error( "Problem purging local cache", e );
+            LOG.error("Problem purging local cache", e);
 		}
 
 		try {
 			remoteCache.withFlags( FlagAdapter.CACHE_MODE_LOCAL ).clear();
 		}
 		catch (Exception e) {
-			log.error( "Problem purging remote cache", e );
+            LOG.error("Problem purging remote cache", e);
 		}
 
 		node1Exception = null;
@@ -825,12 +195,12 @@
 		}
 
 		if ( node1Exception != null ) {
-			log.error( "node1 saw an exception", node1Exception );
+            LOG.error("node1 saw an exception", node1Exception);
 			assertEquals( "node1 saw no exceptions", null, node1Exception );
 		}
 
 		if ( node2Exception != null ) {
-			log.error( "node2 saw an exception", node2Exception );
+            LOG.error("node2 saw an exception", node2Exception);
 			assertEquals( "node2 saw no exceptions", null, node2Exception );
 		}
 	}
@@ -872,7 +242,8 @@
 
 		Thread node1 = new Thread() {
 
-			public void run() {
+			@Override
+            public void run() {
 
 				try {
 					long txTimestamp = System.currentTimeMillis();
@@ -894,7 +265,7 @@
 					BatchModeTransactionManager.getInstance().commit();
 				}
 				catch (Exception e) {
-					log.error( "node1 caught exception", e );
+                    LOG.error("node1 caught exception", e);
 					node1Exception = e;
 					rollback();
 				}
@@ -912,7 +283,8 @@
 
 		Thread node2 = new Thread() {
 
-			public void run() {
+			@Override
+            public void run() {
 
 				try {
 					long txTimestamp = System.currentTimeMillis();
@@ -935,7 +307,7 @@
 					BatchModeTransactionManager.getInstance().commit();
 				}
 				catch (Exception e) {
-					log.error( "node2 caught exception", e );
+                    LOG.error("node2 caught exception", e);
 					node2Exception = e;
 					rollback();
 				}
@@ -982,7 +354,8 @@
 
 		Thread inserter = new Thread() {
 
-			public void run() {
+			@Override
+            public void run() {
 
 				try {
 					long txTimestamp = System.currentTimeMillis();
@@ -998,7 +371,7 @@
 					BatchModeTransactionManager.getInstance().commit();
 				}
 				catch (Exception e) {
-					log.error( "node1 caught exception", e );
+                    LOG.error("node1 caught exception", e);
 					node1Exception = e;
 					rollback();
 				}
@@ -1014,7 +387,8 @@
 
 		Thread reader = new Thread() {
 
-			public void run() {
+			@Override
+            public void run() {
 
 				try {
 					long txTimestamp = System.currentTimeMillis();
@@ -1034,7 +408,7 @@
 					BatchModeTransactionManager.getInstance().commit();
 				}
 				catch (Exception e) {
-					log.error( "node1 caught exception", e );
+                    LOG.error("node1 caught exception", e);
 					node1Exception = e;
 					rollback();
 				}
@@ -1081,24 +455,25 @@
 
 		Thread updater = new Thread( "testUpdate-updater" ) {
 
-			public void run() {
+			@Override
+            public void run() {
 				boolean readerUnlocked = false;
 				try {
 					long txTimestamp = System.currentTimeMillis();
 					BatchModeTransactionManager.getInstance().begin();
-					log.debug( "Transaction began, get initial value" );
+                    LOG.debug("Transaction began, get initial value");
 					assertEquals( "Correct initial value", VALUE1, localAccessStrategy.get( KEY, txTimestamp ) );
-					log.debug( "Now update value" );
+                    LOG.debug("Now update value");
 					localAccessStrategy.update( KEY, VALUE2, new Integer( 2 ), new Integer( 1 ) );
-					log.debug( "Notify the read latch" );
+                    LOG.debug("Notify the read latch");
 					readLatch.countDown();
 					readerUnlocked = true;
-					log.debug( "Await commit" );
+                    LOG.debug("Await commit");
 					commitLatch.await();
 					BatchModeTransactionManager.getInstance().commit();
 				}
 				catch (Exception e) {
-					log.error( "node1 caught exception", e );
+                    LOG.error("node1 caught exception", e);
 					node1Exception = e;
 					rollback();
 				}
@@ -1110,7 +485,7 @@
 					if ( !readerUnlocked ) {
 						readLatch.countDown();
 					}
-					log.debug( "Completion latch countdown" );
+                    LOG.debug("Completion latch countdown");
 					completionLatch.countDown();
 				}
 			}
@@ -1118,13 +493,14 @@
 
 		Thread reader = new Thread( "testUpdate-reader" ) {
 
-			public void run() {
+			@Override
+            public void run() {
 				try {
 					long txTimestamp = System.currentTimeMillis();
 					BatchModeTransactionManager.getInstance().begin();
-					log.debug( "Transaction began, await read latch" );
+                    LOG.debug("Transaction began, await read latch");
 					readLatch.await();
-					log.debug( "Read latch acquired, verify local access strategy" );
+                    LOG.debug("Read latch acquired, verify local access strategy");
 
 					// This won't block w/ mvc and will read the old value
 					Object expected = VALUE1;
@@ -1133,7 +509,7 @@
 					BatchModeTransactionManager.getInstance().commit();
 				}
 				catch (Exception e) {
-					log.error( "node1 caught exception", e );
+                    LOG.error("node1 caught exception", e);
 					node1Exception = e;
 					rollback();
 				}
@@ -1143,7 +519,7 @@
 				}
 				finally {
 					commitLatch.countDown();
-					log.debug( "Completion latch countdown" );
+                    LOG.debug("Completion latch countdown");
 					completionLatch.countDown();
 				}
 			}
@@ -1227,7 +603,7 @@
 		sleep( 250 );
 
 		if ( evict ) {
-			log.debug( "Call evict all locally" );
+            LOG.debug("Call evict all locally");
 			localAccessStrategy.evictAll();
 		}
 		else {
@@ -1268,7 +644,7 @@
 			BatchModeTransactionManager.getInstance().rollback();
 		}
 		catch (Exception e) {
-			log.error( e.getMessage(), e );
+            LOG.error(e.getMessage(), e);
 		}
 	}
 
@@ -1338,6 +714,4 @@
 		}
 
 	}
->>>>>>> 0b10334e
-
 }
--- conflicted
+++ resolved
@@ -1,5 +1,5 @@
 plugins {
-	id 'org.hibernate.build.xjc' version '2.0.0-SNAPSHOT'
+	id 'org.hibernate.build.xjc'
 }
 
 /*
@@ -144,18 +144,24 @@
 
 jar {
     manifest {
-<<<<<<< HEAD
-        mainAttributes( 'Main-Class': 'org.hibernate.Version' )
-
-        instructionFirst 'Import-Package',
+        attributes(
+                'Main-Class': 'org.hibernate.Version',
+
+                // BND Plugin instructions (for OSGi):
+                'Import-Package': [
                          'javax.security.auth;resolution:=optional',
-                         'javax.security.jacc;resolution:=optional',
-                         'javax.validation;resolution:=optional',
-                         'javax.validation.constraints;resolution:=optional',
-                         'javax.validation.groups;resolution:=optional',
-                         'javax.validation.metadata;resolution:=optional',
-                         // TODO: Shouldn't have to explicitly list this, but the plugin
-                         // generates it with a [1.0,2) version.
+                         // Make javax.security.jacc optional and do not reference a version range (because that's what we used to do)
+                        'javax.security.jacc;resolution:=optional;version=!',
+                        // Make javax.validation optional and do not reference a version range (because that's what we used to do)
+                         'javax.validation;resolution:=optional;version=!',
+                         'javax.validation.constraints;resolution:=optional;version=!',
+                         'javax.validation.groups;resolution:=optional;version=!',
+                         'javax.validation.metadata;resolution:=optional;version=!',
+                         // Make javax.enterprise optional and do not reference a version range (because that's what we used to do)
+                        '!javax.enterprise*',
+                        'javax.enterprise.context.spi;resolution:=optional;version=!',
+                        'javax.enterprise.inject.spi;resolution:=optional;version=!',
+                        // For JPA, we don't want to target the automatically generated range, but a specific version
                          "javax.persistence;version=\"${project.jpaVersion.osgiName}\"",
                          // optionals
                          'javax.management;resolution:=optional',
@@ -164,54 +170,13 @@
                          'org.apache.tools.ant;resolution:=optional',
                          'org.apache.tools.ant.taskdefs;resolution:=optional',
                          'org.apache.tools.ant.types;resolution:=optional',
-                         '!javax.enterprise*',
-                         'javax.enterprise.context.spi;resolution:=optional',
-                         'javax.enterprise.inject.spi;resolution:=optional',
                          'javax.inject;resolution:=optional',
                          'net.bytebuddy.*;resolution:=optional',
+                         'org.objectweb.jonas_tm;resolution:=optional',
+                         'com.ibm.websphere.jtaextensions;resolution:=optional',
                          // We must specify the version explicitly to allow Karaf
                          // to use an older version of JAXB (the only one we can use in Karaf)
-                         "javax.xml.bind.*;version=\"${project.jaxbApiVersionOsgiRange}\""
-
-//        // TODO: Uncomment once EntityManagerFactoryBuilderImpl no longer
-//        // uses ClassLoaderServiceImpl.
-//        instruction 'Export-Package',
-//            'org.hibernate.boot.registry.classloading.internal',
-//            '*'
-=======
-        attributes(
-                'Main-Class': 'org.hibernate.Version',
-
-                // BND Plugin instructions (for OSGi):
-                'Import-Package': [
-                        'javax.security.auth;resolution:=optional',
-                        // Make javax.security.jacc optional and do not reference a version range (because that's what we used to do)
-                        'javax.security.jacc;resolution:=optional;version=!',
-                        // Make javax.validation optional and do not reference a version range (because that's what we used to do)
-                        'javax.validation;resolution:=optional;version=!',
-                        'javax.validation.constraints;resolution:=optional;version=!',
-                        'javax.validation.groups;resolution:=optional;version=!',
-                        'javax.validation.metadata;resolution:=optional;version=!',
-                        // Make javax.enterprise optional and do not reference a version range (because that's what we used to do)
-                        '!javax.enterprise*',
-                        'javax.enterprise.context.spi;resolution:=optional;version=!',
-                        'javax.enterprise.inject.spi;resolution:=optional;version=!',
-                        // For JPA, we don't want to target the automatically generated range, but a specific version
-                        "javax.persistence;version=\"${project.jpaVersion.osgiName}\"",
-                        // optionals
-                        'javax.management;resolution:=optional',
-                        'javax.naming.event;resolution:=optional',
-                        'javax.naming.spi;resolution:=optional',
-                        'org.apache.tools.ant;resolution:=optional',
-                        'org.apache.tools.ant.taskdefs;resolution:=optional',
-                        'org.apache.tools.ant.types;resolution:=optional',
-                        'javax.inject;resolution:=optional',
-                        'net.bytebuddy.*;resolution:=optional',
-                        'org.objectweb.jonas_tm;resolution:=optional',
-                        'com.ibm.websphere.jtaextensions;resolution:=optional',
-                        // We must specify the version explicitly to allow Karaf
-                        // to use an older version of JAXB (the only one we can use in Karaf)
-                        "javax.xml.bind.*;version=\"${project.jaxbApiVersionOsgiRange}\"",
+                         "javax.xml.bind.*;version=\"${project.jaxbApiVersionOsgiRange}\"",
                         // Temporarily support JTA 1.1 -- Karaf and other frameworks still
                         // use it.  Without this, the plugin generates [1.2,2).
                         'javax.transaction;version="[1.1,2)"',
@@ -227,7 +192,6 @@
                         "*;version=${project.version}"
                 ].join( ',' ),
         )
->>>>>>> 2f321692
     }
 }
 

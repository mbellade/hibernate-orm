/*
 * Hibernate, Relational Persistence for Idiomatic Java
 *
 * Copyright (c) 2008, Red Hat Middleware LLC or third-party contributors as
 * indicated by the @author tags or express copyright attribution
 * statements applied by the authors.  All third-party contributions are
 * distributed under license by Red Hat Middleware LLC.
 *
 * This copyrighted material is made available to anyone wishing to use, modify,
 * copy, or redistribute it subject to the terms and conditions of the GNU
 * Lesser General Public License, as published by the Free Software Foundation.
 *
 * This program is distributed in the hope that it will be useful,
 * but WITHOUT ANY WARRANTY; without even the implied warranty of MERCHANTABILITY
 * or FITNESS FOR A PARTICULAR PURPOSE.  See the GNU Lesser General Public License
 * for more details.
 *
 * You should have received a copy of the GNU Lesser General Public License
 * along with this distribution; if not, write to:
 * Free Software Foundation, Inc.
 * 51 Franklin Street, Fifth Floor
 * Boston, MA  02110-1301  USA
 *
 */
<<<<<<< HEAD
package org.hibernate.hql.ast.tree;
import org.hibernate.QueryException;
import org.hibernate.dialect.Dialect;
import org.hibernate.engine.SessionFactoryImplementor;
import org.hibernate.hql.QueryTranslator;
import org.hibernate.type.LiteralType;
import org.hibernate.type.Type;
import org.hibernate.util.ReflectHelper;
import org.hibernate.util.StringHelper;
=======
package org.hibernate.hql.ast.tree;

import org.hibernate.internal.util.ReflectHelper;
import org.hibernate.type.Type;
import org.hibernate.type.LiteralType;
import org.hibernate.internal.util.StringHelper;
import org.hibernate.engine.SessionFactoryImplementor;
import org.hibernate.dialect.Dialect;
import org.hibernate.QueryException;
import org.hibernate.hql.QueryTranslator;
>>>>>>> 0b10334e

/**
 * A node representing a static Java constant.
 *
 * @author Steve Ebersole
 */
public class JavaConstantNode extends Node implements ExpectedTypeAwareNode, SessionFactoryAwareNode {

	private SessionFactoryImplementor factory;

	private String constantExpression;
	private Object constantValue;
	private Type heuristicType;

	private Type expectedType;

	public void setText(String s) {
		// for some reason the antlr.CommonAST initialization routines force
		// this method to get called twice.  The first time with an empty string
		if ( StringHelper.isNotEmpty( s ) ) {
			constantExpression = s;
			constantValue = ReflectHelper.getConstantValue( s );
			heuristicType = factory.getTypeResolver().heuristicType( constantValue.getClass().getName() );
			super.setText( s );
		}
	}

	public void setExpectedType(Type expectedType) {
		this.expectedType = expectedType;
	}

	public Type getExpectedType() {
		return expectedType;
	}

	public void setSessionFactory(SessionFactoryImplementor factory) {
		this.factory = factory;
	}

	public String getRenderText(SessionFactoryImplementor sessionFactory) {
		Type type = expectedType == null
				? heuristicType
				: Number.class.isAssignableFrom( heuristicType.getReturnedClass() )
						? heuristicType
						: expectedType;
		try {
			LiteralType literalType = ( LiteralType ) type;
			Dialect dialect = factory.getDialect();
			return literalType.objectToSQLString( constantValue, dialect );
		}
		catch ( Throwable t ) {
			throw new QueryException( QueryTranslator.ERROR_CANNOT_FORMAT_LITERAL + constantExpression, t );
		}
	}
}
<|MERGE_RESOLUTION|>--- conflicted
+++ resolved
@@ -1,101 +1,91 @@
-/*
- * Hibernate, Relational Persistence for Idiomatic Java
- *
- * Copyright (c) 2008, Red Hat Middleware LLC or third-party contributors as
- * indicated by the @author tags or express copyright attribution
- * statements applied by the authors.  All third-party contributions are
- * distributed under license by Red Hat Middleware LLC.
- *
- * This copyrighted material is made available to anyone wishing to use, modify,
- * copy, or redistribute it subject to the terms and conditions of the GNU
- * Lesser General Public License, as published by the Free Software Foundation.
- *
- * This program is distributed in the hope that it will be useful,
- * but WITHOUT ANY WARRANTY; without even the implied warranty of MERCHANTABILITY
- * or FITNESS FOR A PARTICULAR PURPOSE.  See the GNU Lesser General Public License
- * for more details.
- *
- * You should have received a copy of the GNU Lesser General Public License
- * along with this distribution; if not, write to:
- * Free Software Foundation, Inc.
- * 51 Franklin Street, Fifth Floor
- * Boston, MA  02110-1301  USA
- *
- */
-<<<<<<< HEAD
-package org.hibernate.hql.ast.tree;
-import org.hibernate.QueryException;
-import org.hibernate.dialect.Dialect;
-import org.hibernate.engine.SessionFactoryImplementor;
-import org.hibernate.hql.QueryTranslator;
-import org.hibernate.type.LiteralType;
-import org.hibernate.type.Type;
-import org.hibernate.util.ReflectHelper;
-import org.hibernate.util.StringHelper;
-=======
-package org.hibernate.hql.ast.tree;
-
-import org.hibernate.internal.util.ReflectHelper;
-import org.hibernate.type.Type;
-import org.hibernate.type.LiteralType;
-import org.hibernate.internal.util.StringHelper;
-import org.hibernate.engine.SessionFactoryImplementor;
-import org.hibernate.dialect.Dialect;
-import org.hibernate.QueryException;
-import org.hibernate.hql.QueryTranslator;
->>>>>>> 0b10334e
-
-/**
- * A node representing a static Java constant.
- *
- * @author Steve Ebersole
- */
-public class JavaConstantNode extends Node implements ExpectedTypeAwareNode, SessionFactoryAwareNode {
-
-	private SessionFactoryImplementor factory;
-
-	private String constantExpression;
-	private Object constantValue;
-	private Type heuristicType;
-
-	private Type expectedType;
-
-	public void setText(String s) {
-		// for some reason the antlr.CommonAST initialization routines force
-		// this method to get called twice.  The first time with an empty string
-		if ( StringHelper.isNotEmpty( s ) ) {
-			constantExpression = s;
-			constantValue = ReflectHelper.getConstantValue( s );
-			heuristicType = factory.getTypeResolver().heuristicType( constantValue.getClass().getName() );
-			super.setText( s );
-		}
-	}
-
-	public void setExpectedType(Type expectedType) {
-		this.expectedType = expectedType;
-	}
-
-	public Type getExpectedType() {
-		return expectedType;
-	}
-
-	public void setSessionFactory(SessionFactoryImplementor factory) {
-		this.factory = factory;
-	}
-
-	public String getRenderText(SessionFactoryImplementor sessionFactory) {
-		Type type = expectedType == null
-				? heuristicType
-				: Number.class.isAssignableFrom( heuristicType.getReturnedClass() )
-						? heuristicType
-						: expectedType;
-		try {
-			LiteralType literalType = ( LiteralType ) type;
-			Dialect dialect = factory.getDialect();
-			return literalType.objectToSQLString( constantValue, dialect );
-		}
-		catch ( Throwable t ) {
-			throw new QueryException( QueryTranslator.ERROR_CANNOT_FORMAT_LITERAL + constantExpression, t );
-		}
-	}
-}
+/*
+ * Hibernate, Relational Persistence for Idiomatic Java
+ *
+ * Copyright (c) 2008, Red Hat Middleware LLC or third-party contributors as
+ * indicated by the @author tags or express copyright attribution
+ * statements applied by the authors.  All third-party contributions are
+ * distributed under license by Red Hat Middleware LLC.
+ *
+ * This copyrighted material is made available to anyone wishing to use, modify,
+ * copy, or redistribute it subject to the terms and conditions of the GNU
+ * Lesser General Public License, as published by the Free Software Foundation.
+ *
+ * This program is distributed in the hope that it will be useful,
+ * but WITHOUT ANY WARRANTY; without even the implied warranty of MERCHANTABILITY
+ * or FITNESS FOR A PARTICULAR PURPOSE.  See the GNU Lesser General Public License
+ * for more details.
+ *
+ * You should have received a copy of the GNU Lesser General Public License
+ * along with this distribution; if not, write to:
+ * Free Software Foundation, Inc.
+ * 51 Franklin Street, Fifth Floor
+ * Boston, MA  02110-1301  USA
+ *
+ */
+package org.hibernate.hql.ast.tree;
+
+import org.hibernate.QueryException;
+import org.hibernate.dialect.Dialect;
+import org.hibernate.engine.SessionFactoryImplementor;
+import org.hibernate.hql.QueryTranslator;
+import org.hibernate.internal.util.ReflectHelper;
+import org.hibernate.internal.util.StringHelper;
+import org.hibernate.type.LiteralType;
+import org.hibernate.type.Type;
+
+/**
+ * A node representing a static Java constant.
+ *
+ * @author Steve Ebersole
+ */
+public class JavaConstantNode extends Node implements ExpectedTypeAwareNode, SessionFactoryAwareNode {
+
+	private SessionFactoryImplementor factory;
+
+	private String constantExpression;
+	private Object constantValue;
+	private Type heuristicType;
+
+	private Type expectedType;
+
+	@Override
+    public void setText(String s) {
+		// for some reason the antlr.CommonAST initialization routines force
+		// this method to get called twice.  The first time with an empty string
+		if ( StringHelper.isNotEmpty( s ) ) {
+			constantExpression = s;
+			constantValue = ReflectHelper.getConstantValue( s );
+			heuristicType = factory.getTypeResolver().heuristicType( constantValue.getClass().getName() );
+			super.setText( s );
+		}
+	}
+
+	public void setExpectedType(Type expectedType) {
+		this.expectedType = expectedType;
+	}
+
+	public Type getExpectedType() {
+		return expectedType;
+	}
+
+	public void setSessionFactory(SessionFactoryImplementor factory) {
+		this.factory = factory;
+	}
+
+	@Override
+    public String getRenderText(SessionFactoryImplementor sessionFactory) {
+		Type type = expectedType == null
+				? heuristicType
+				: Number.class.isAssignableFrom( heuristicType.getReturnedClass() )
+						? heuristicType
+						: expectedType;
+		try {
+			LiteralType literalType = ( LiteralType ) type;
+			Dialect dialect = factory.getDialect();
+			return literalType.objectToSQLString( constantValue, dialect );
+		}
+		catch ( Throwable t ) {
+			throw new QueryException( QueryTranslator.ERROR_CANNOT_FORMAT_LITERAL + constantExpression, t );
+		}
+	}
+}
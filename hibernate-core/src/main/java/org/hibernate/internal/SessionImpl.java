/*
 * Hibernate, Relational Persistence for Idiomatic Java
 *
 * License: GNU Lesser General Public License (LGPL), version 2.1 or later.
 * See the lgpl.txt file in the root directory or <http://www.gnu.org/licenses/lgpl-2.1.html>.
 */
package org.hibernate.internal;

import java.io.IOException;
import java.io.InputStream;
import java.io.ObjectInputStream;
import java.io.ObjectOutputStream;
import java.io.Reader;
import java.io.Serializable;
import java.sql.Blob;
import java.sql.Clob;
import java.sql.Connection;
import java.sql.NClob;
import java.sql.SQLException;
import java.util.Collections;
import java.util.HashMap;
import java.util.LinkedHashMap;
import java.util.List;
import java.util.Map;
import java.util.Optional;
import java.util.Set;
import java.util.function.Supplier;
import javax.persistence.CacheRetrieveMode;
import javax.persistence.CacheStoreMode;
import javax.persistence.EntityGraph;
import javax.persistence.EntityManager;
import javax.persistence.EntityNotFoundException;
import javax.persistence.FlushModeType;
import javax.persistence.LockModeType;
import javax.persistence.PersistenceException;
import javax.persistence.StoredProcedureQuery;
import javax.persistence.TransactionRequiredException;

import org.hibernate.CacheMode;
import org.hibernate.Filter;
import org.hibernate.FlushMode;
import org.hibernate.HibernateException;
import org.hibernate.IdentifierLoadAccess;
import org.hibernate.JDBCException;
import org.hibernate.LobHelper;
import org.hibernate.LockMode;
import org.hibernate.LockOptions;
import org.hibernate.MappingException;
import org.hibernate.MultiIdentifierLoadAccess;
import org.hibernate.NaturalIdLoadAccess;
import org.hibernate.ObjectDeletedException;
import org.hibernate.ObjectNotFoundException;
import org.hibernate.ReplicationMode;
import org.hibernate.Session;
import org.hibernate.SessionEventListener;
import org.hibernate.SessionException;
import org.hibernate.SharedSessionBuilder;
import org.hibernate.SimpleNaturalIdLoadAccess;
import org.hibernate.Transaction;
import org.hibernate.TransientObjectException;
import org.hibernate.TypeMismatchException;
import org.hibernate.UnknownProfileException;
import org.hibernate.UnresolvableObjectException;
import org.hibernate.collection.spi.PersistentCollection;
import org.hibernate.engine.internal.StatefulPersistenceContext;
import org.hibernate.engine.jdbc.LobCreator;
import org.hibernate.engine.jdbc.NonContextualLobCreator;
import org.hibernate.engine.jdbc.spi.JdbcCoordinator;
import org.hibernate.engine.spi.ActionQueue;
import org.hibernate.engine.spi.EffectiveEntityGraph;
import org.hibernate.engine.spi.EntityEntry;
import org.hibernate.engine.spi.EntityKey;
import org.hibernate.engine.spi.LoadQueryInfluencers;
import org.hibernate.engine.spi.PersistenceContext;
import org.hibernate.engine.spi.SessionFactoryImplementor;
import org.hibernate.engine.spi.SessionImplementor;
import org.hibernate.engine.spi.SharedSessionContractImplementor;
import org.hibernate.engine.spi.Status;
import org.hibernate.engine.transaction.spi.TransactionImplementor;
import org.hibernate.engine.transaction.spi.TransactionObserver;
import org.hibernate.event.spi.AutoFlushEvent;
import org.hibernate.event.spi.AutoFlushEventListener;
import org.hibernate.event.spi.ClearEvent;
import org.hibernate.event.spi.ClearEventListener;
import org.hibernate.event.spi.DeleteEvent;
import org.hibernate.event.spi.DeleteEventListener;
import org.hibernate.event.spi.DirtyCheckEvent;
import org.hibernate.event.spi.DirtyCheckEventListener;
import org.hibernate.event.spi.EventSource;
import org.hibernate.event.spi.EvictEvent;
import org.hibernate.event.spi.EvictEventListener;
import org.hibernate.event.spi.FlushEvent;
import org.hibernate.event.spi.FlushEventListener;
import org.hibernate.event.spi.InitializeCollectionEvent;
import org.hibernate.event.spi.InitializeCollectionEventListener;
import org.hibernate.event.spi.LoadEvent;
import org.hibernate.event.spi.LoadEventListener;
import org.hibernate.event.spi.LoadEventListener.LoadType;
import org.hibernate.event.spi.LockEvent;
import org.hibernate.event.spi.LockEventListener;
import org.hibernate.event.spi.MergeEvent;
import org.hibernate.event.spi.MergeEventListener;
import org.hibernate.event.spi.PersistEvent;
import org.hibernate.event.spi.PersistEventListener;
import org.hibernate.event.spi.RefreshEvent;
import org.hibernate.event.spi.RefreshEventListener;
import org.hibernate.event.spi.ReplicateEvent;
import org.hibernate.event.spi.ReplicateEventListener;
import org.hibernate.event.spi.ResolveNaturalIdEvent;
import org.hibernate.event.spi.ResolveNaturalIdEventListener;
import org.hibernate.event.spi.SaveOrUpdateEvent;
import org.hibernate.event.spi.SaveOrUpdateEventListener;
import org.hibernate.graph.GraphSemantic;
import org.hibernate.graph.RootGraph;
import org.hibernate.graph.internal.RootGraphImpl;
import org.hibernate.graph.spi.RootGraphImplementor;
import org.hibernate.jpa.AvailableSettings;
import org.hibernate.jpa.QueryHints;
import org.hibernate.jpa.internal.util.CacheModeHelper;
import org.hibernate.jpa.internal.util.ConfigurationHelper;
import org.hibernate.jpa.internal.util.FlushModeTypeHelper;
import org.hibernate.jpa.internal.util.LockModeTypeHelper;
import org.hibernate.jpa.internal.util.LockOptionsHelper;
import org.hibernate.metamodel.spi.MetamodelImplementor;
import org.hibernate.persister.entity.EntityPersister;
import org.hibernate.persister.entity.MultiLoadOptions;
import org.hibernate.pretty.MessageHelper;
import org.hibernate.procedure.ProcedureCall;
import org.hibernate.procedure.spi.NamedCallableQueryMemento;
import org.hibernate.proxy.HibernateProxy;
import org.hibernate.proxy.LazyInitializer;
import org.hibernate.query.Query;
import org.hibernate.query.UnknownSqlResultSetMappingException;
import org.hibernate.resource.transaction.TransactionRequiredForJoinException;
import org.hibernate.resource.transaction.backend.jta.internal.JtaTransactionCoordinatorImpl;
import org.hibernate.resource.transaction.spi.TransactionCoordinator;
import org.hibernate.resource.transaction.spi.TransactionStatus;
import org.hibernate.stat.SessionStatistics;
import org.hibernate.stat.internal.SessionStatisticsImpl;
import org.hibernate.stat.spi.StatisticsImplementor;

import static org.hibernate.cfg.AvailableSettings.JPA_LOCK_SCOPE;
import static org.hibernate.cfg.AvailableSettings.JPA_LOCK_TIMEOUT;
import static org.hibernate.cfg.AvailableSettings.JPA_SHARED_CACHE_RETRIEVE_MODE;
import static org.hibernate.cfg.AvailableSettings.JPA_SHARED_CACHE_STORE_MODE;

/**
 * Concrete implementation of a Session.
 * <p/>
 * Exposes two interfaces:<ul>
 * <li>{@link org.hibernate.Session} to the application</li>
 * <li>{@link org.hibernate.engine.spi.SessionImplementor} to other Hibernate components (SPI)</li>
 * </ul>
 * <p/>
 * This class is not thread-safe.
 *
 * @author Gavin King
 * @author Steve Ebersole
 * @author Brett Meyer
 * @author Chris Cranford
 * @author Sanne Grinovero
 */
public class SessionImpl
		extends AbstractSessionImpl
		implements SessionImplementor, EventSource {
	private static final EntityManagerMessageLogger log = HEMLogging.messageLogger( SessionImpl.class );

	// Defaults to null which means the properties are the default - as defined in FastSessionServices#defaultSessionProperties
	private Map<String, Object> properties;

	private transient ActionQueue actionQueue;
	private transient StatefulPersistenceContext persistenceContext;

	private transient LoadQueryInfluencers loadQueryInfluencers;

	private LockOptions lockOptions;

	private boolean autoClear;
	private boolean autoClose;
	private boolean queryParametersValidationEnabled;

	private transient int dontFlushFromFind;

	private transient LoadEvent loadEvent; //cached LoadEvent instance

	private transient TransactionObserver transactionObserver;
<<<<<<< HEAD
=======

	private transient boolean isEnforcingFetchGraph;
>>>>>>> 99a4edfa

	public SessionImpl(SessionFactoryImpl factory, SessionCreationOptions options) {
		super( factory, options );

		this.persistenceContext = createPersistenceContext();
		this.actionQueue = createActionQueue();

		this.autoClear = options.shouldAutoClear();
		this.autoClose = options.shouldAutoClose();
		this.queryParametersValidationEnabled = options.isQueryParametersValidationEnabled();

		if ( options instanceof SharedSessionCreationOptions ) {
			final SharedSessionCreationOptions sharedOptions = (SharedSessionCreationOptions) options;
			final ActionQueue.TransactionCompletionProcesses transactionCompletionProcesses = sharedOptions.getTransactionCompletionProcesses();
			if ( sharedOptions.isTransactionCoordinatorShared() && transactionCompletionProcesses != null ) {
				actionQueue.setTransactionCompletionProcesses(
						transactionCompletionProcesses,
						true
				);
			}
		}

		loadQueryInfluencers = new LoadQueryInfluencers( factory );

		final StatisticsImplementor statistics = factory.getStatistics();
		if ( statistics.isStatisticsEnabled() ) {
			statistics.openSession();
		}

		if ( this.properties != null ) {
			//There might be custom properties for this session that affect the LockOptions state
			LockOptionsHelper.applyPropertiesToLockOptions( this.properties, this::getLockOptionsForWrite );
		}
		getSession().setCacheMode( fastSessionServices.initialSessionCacheMode );

		// NOTE : pulse() already handles auto-join-ability correctly
		getTransactionCoordinator().pulse();

		// do not override explicitly set flush mode ( SessionBuilder#flushMode() )
		if ( getHibernateFlushMode() == null ) {
			final FlushMode initialMode;
			if ( this.properties == null ) {
				initialMode = fastSessionServices.initialSessionFlushMode;
			}
			else {
				initialMode = ConfigurationHelper.getFlushMode( getSessionProperty( AvailableSettings.FLUSH_MODE ), FlushMode.AUTO );
			}
			getSession().setHibernateFlushMode( initialMode );
		}

		if ( log.isTraceEnabled() ) {
			log.tracef( "Opened Session [%s] at timestamp: %s", getSessionIdentifier(), getTimestamp() );
		}
	}

	protected StatefulPersistenceContext createPersistenceContext() {
		return new StatefulPersistenceContext( this );
	}

	protected ActionQueue createActionQueue() {
		return new ActionQueue( this );
	}

	private LockOptions getLockOptionsForRead() {
		return this.lockOptions == null ? fastSessionServices.defaultLockOptions : this.lockOptions;
	}

	private LockOptions getLockOptionsForWrite() {
		if ( this.lockOptions == null ) {
			this.lockOptions = new LockOptions();
		}
		return this.lockOptions;
	}

	protected void applyQuerySettingsAndHints(Query query) {
		final LockOptions lockOptionsForRead = getLockOptionsForRead();
		if ( lockOptionsForRead.getLockMode() != LockMode.NONE ) {
			query.setLockMode( getLockMode( lockOptionsForRead.getLockMode() ) );
		}
		final Object queryTimeout;
		if ( ( queryTimeout = getSessionProperty( QueryHints.SPEC_HINT_TIMEOUT )  ) != null ) {
			query.setHint( QueryHints.SPEC_HINT_TIMEOUT, queryTimeout );
		}
		final Object lockTimeout;
		if ( ( lockTimeout = getSessionProperty( JPA_LOCK_TIMEOUT ) ) != null ) {
			query.setHint( JPA_LOCK_TIMEOUT, lockTimeout );
		}
	}

	private Object getSessionProperty(final String name) {
		if ( properties == null ) {
			return fastSessionServices.defaultSessionProperties.get( name );
		}
		else {
			return properties.get( name );
		}
	}

	@Override
	public SharedSessionBuilder sessionWithOptions() {
		return new SharedSessionBuilderImpl( this );
	}

	@Override
	public void clear() {
		checkOpen();

		// Do not call checkTransactionSynchStatus() here -- if a delayed
		// afterCompletion exists, it can cause an infinite loop.
		pulseTransactionCoordinator();

		try {
			internalClear();
		}
		catch (RuntimeException e) {
			throw getExceptionConverter().convert( e );
		}
	}

	private void internalClear() {
		persistenceContext.clear();
		actionQueue.clear();

		fastSessionServices.eventListenerGroup_CLEAR.fireLazyEventOnEachListener( this::createClearEvent, ClearEventListener::onClear );
	}

	private ClearEvent createClearEvent() {
		return new ClearEvent( this );
	}

	@Override
	@SuppressWarnings("StatementWithEmptyBody")
	public void close() throws HibernateException {
		if ( isClosed() ) {
			if ( getFactory().getSessionFactoryOptions().getJpaCompliance().isJpaClosedComplianceEnabled() ) {
				throw new IllegalStateException( "Illegal call to #close() on already closed Session/EntityManager" );
			}

			log.trace( "Already closed" );
			return;
		}

		closeWithoutOpenChecks();
	}

	public void closeWithoutOpenChecks() throws HibernateException {
		if ( log.isTraceEnabled() ) {
			log.tracef( "Closing session [%s]", getSessionIdentifier() );
		}

		// todo : we want this check if usage is JPA, but not native Hibernate usage
		final SessionFactoryImplementor sessionFactory = getSessionFactory();
		if ( sessionFactory.getSessionFactoryOptions().isJpaBootstrap() ) {
			// Original hibernate-entitymanager EM#close behavior
			checkSessionFactoryOpen();
			checkOpenOrWaitingForAutoClose();
			if ( fastSessionServices.discardOnClose || !isTransactionInProgress( false ) ) {
				super.close();
			}
			else {
				//Otherwise, session auto-close will be enabled by shouldAutoCloseSession().
				waitingForAutoClose = true;
				closed = true;
			}
		}
		else {
			super.close();
		}

		final StatisticsImplementor statistics = sessionFactory.getStatistics();
		if ( statistics.isStatisticsEnabled() ) {
			statistics.closeSession();
		}
	}

	private boolean isTransactionInProgress(boolean isMarkedRollbackConsideredActive) {
		if ( waitingForAutoClose ) {
			return getSessionFactory().isOpen() &&
					getTransactionCoordinator().isTransactionActive( isMarkedRollbackConsideredActive );
		}
		return !isClosed() &&
				getTransactionCoordinator().isTransactionActive( isMarkedRollbackConsideredActive );
	}

	@Override
	protected boolean shouldCloseJdbcCoordinatorOnClose(boolean isTransactionCoordinatorShared) {
		if ( !isTransactionCoordinatorShared ) {
			return super.shouldCloseJdbcCoordinatorOnClose( isTransactionCoordinatorShared );
		}

		final ActionQueue actionQueue = getActionQueue();
		if ( actionQueue.hasBeforeTransactionActions() || actionQueue.hasAfterTransactionActions() ) {
			log.warn(
					"On close, shared Session had before/after transaction actions that have not yet been processed"
			);
		}
		return false;
	}

	@Override
	public boolean isAutoCloseSessionEnabled() {
		return autoClose;
	}

	@Override
	public boolean isQueryParametersValidationEnabled() {
		return queryParametersValidationEnabled;
	}

	@Override
	public boolean isOpen() {
		checkSessionFactoryOpen();
		checkTransactionSynchStatus();
		try {
			return !isClosed();
		}
		catch (HibernateException he) {
			throw getExceptionConverter().convert( he );
		}
	}

	protected void checkSessionFactoryOpen() {
		if ( !getFactory().isOpen() ) {
			log.debug( "Forcing Session/EntityManager closed as SessionFactory/EntityManagerFactory has been closed" );
			setClosed();
		}
	}

	private void managedFlush() {
		if ( isClosed() && !waitingForAutoClose ) {
			log.trace( "Skipping auto-flush due to session closed" );
			return;
		}
		log.trace( "Automatically flushing session" );
		doFlush();
	}

	@Override
	public boolean shouldAutoClose() {
		if ( waitingForAutoClose ) {
			return true;
		}
		else if ( isClosed() ) {
			return false;
		}
		else {
			// JPA technically requires that this be a PersistentUnityTransactionType#JTA to work,
			// but we do not assert that here...
			//return isAutoCloseSessionEnabled() && getTransactionCoordinator().getTransactionCoordinatorBuilder().isJta();
			return isAutoCloseSessionEnabled();
		}
	}

	private void managedClose() {
		log.trace( "Automatically closing session" );
		closeWithoutOpenChecks();
	}

	@Override
	public Connection connection() throws HibernateException {
		checkOpenOrWaitingForAutoClose();
		return getJdbcCoordinator().getLogicalConnection().getPhysicalConnection();
	}

	@Override
	public Connection disconnect() throws HibernateException {
		checkOpen();
		log.debug( "Disconnecting session" );
		return getJdbcCoordinator().getLogicalConnection().manualDisconnect();
	}

	@Override
	public void reconnect(Connection conn) throws HibernateException {
		checkOpen();
		log.debug( "Reconnecting session" );
		checkTransactionSynchStatus();
		getJdbcCoordinator().getLogicalConnection().manualReconnect( conn );
	}

	@Override
	public void setAutoClear(boolean enabled) {
		checkOpenOrWaitingForAutoClose();
		autoClear = enabled;
	}

	/**
	 * Check if there is a Hibernate or JTA transaction in progress and,
	 * if there is not, flush if necessary, make sure the connection has
	 * been committed (if it is not in autocommit mode) and run the after
	 * completion processing
	 *
	 * @param success Was the operation a success
	 */
	public void afterOperation(boolean success) {
		if ( !isTransactionInProgress() ) {
			getJdbcCoordinator().afterTransaction();
		}
	}

	@Override
	public void addEventListeners(SessionEventListener... listeners) {
		getEventListenerManager().addListener( listeners );
	}

	/**
	 * clear all the internal collections, just
	 * to help the garbage collector, does not
	 * clear anything that is needed during the
	 * afterTransactionCompletion() phase
	 */
	@Override
	protected void cleanupOnClose() {
		persistenceContext.clear();
	}

	@Override
	public LockMode getCurrentLockMode(Object object) throws HibernateException {
		checkOpen();
		checkTransactionSynchStatus();
		if ( object == null ) {
			throw new NullPointerException( "null object passed to getCurrentLockMode()" );
		}

		if ( object instanceof HibernateProxy ) {
			object = ( (HibernateProxy) object ).getHibernateLazyInitializer().getImplementation( this );
			if ( object == null ) {
				return LockMode.NONE;
			}
		}

		final EntityEntry e = persistenceContext.getEntry( object );
		if ( e == null ) {
			throw new TransientObjectException( "Given object not associated with the session" );
		}

		if ( e.getStatus() != Status.MANAGED ) {
			throw new ObjectDeletedException(
					"The given object was deleted",
					e.getId(),
					e.getPersister().getEntityName()
			);
		}

		return e.getLockMode();
	}

	@Override
	public Object getEntityUsingInterceptor(EntityKey key) throws HibernateException {
		checkOpenOrWaitingForAutoClose();
		// todo : should this get moved to PersistentContext?
		// logically, is PersistentContext the "thing" to which an interceptor gets attached?
		final Object result = persistenceContext.getEntity( key );
		if ( result == null ) {
			final Object newObject = getInterceptor().getEntity( key.getEntityName(), key.getIdentifier() );
			if ( newObject != null ) {
				lock( newObject, LockMode.NONE );
			}
			return newObject;
		}
		else {
			return result;
		}
	}

	protected void checkNoUnresolvedActionsBeforeOperation() {
		if ( persistenceContext.getCascadeLevel() == 0 && actionQueue.hasUnresolvedEntityInsertActions() ) {
			throw new IllegalStateException( "There are delayed insert actions before operation as cascade level 0." );
		}
	}

	protected void checkNoUnresolvedActionsAfterOperation() {
		if ( persistenceContext.getCascadeLevel() == 0 ) {
			actionQueue.checkNoUnresolvedActionsAfterOperation();
		}
		delayedAfterCompletion();
	}

	@Override
	protected void delayedAfterCompletion() {
		if ( getTransactionCoordinator() instanceof JtaTransactionCoordinatorImpl ) {
			( (JtaTransactionCoordinatorImpl) getTransactionCoordinator() ).getSynchronizationCallbackCoordinator()
					.processAnyDelayedAfterCompletion();
		}
	}

	// saveOrUpdate() operations ~~~~~~~~~~~~~~~~~~~~~~~~~~~~~~~~~~~~~~~~~~~~~~

	@Override
	public void saveOrUpdate(Object object) throws HibernateException {
		saveOrUpdate( null, object );
	}

	@Override
	public void saveOrUpdate(String entityName, Object obj) throws HibernateException {
		fireSaveOrUpdate( new SaveOrUpdateEvent( entityName, obj, this ) );
	}

	private void fireSaveOrUpdate(final SaveOrUpdateEvent event) {
		checkOpen();
		checkTransactionSynchStatus();
		checkNoUnresolvedActionsBeforeOperation();
		fastSessionServices.eventListenerGroup_SAVE_UPDATE.fireEventOnEachListener( event, SaveOrUpdateEventListener::onSaveOrUpdate );
		checkNoUnresolvedActionsAfterOperation();
	}

	// save() operations ~~~~~~~~~~~~~~~~~~~~~~~~~~~~~~~~~~~~~~~~~~~~~~~~~~~~~~

	@Override
	public Object save(Object obj) throws HibernateException {
		return save( null, obj );
	}

	@Override
	public Object save(String entityName, Object object) throws HibernateException {
		return fireSave( new SaveOrUpdateEvent( entityName, object, this ) );
	}

	private Object fireSave(final SaveOrUpdateEvent event) {
		checkOpen();
		checkTransactionSynchStatus();
		checkNoUnresolvedActionsBeforeOperation();
		fastSessionServices.eventListenerGroup_SAVE.fireEventOnEachListener( event, SaveOrUpdateEventListener::onSaveOrUpdate );
		checkNoUnresolvedActionsAfterOperation();
		return event.getResultId();
	}


	// update() operations ~~~~~~~~~~~~~~~~~~~~~~~~~~~~~~~~~~~~~~~~~~~~~~~~~~~~

	@Override
	public void update(Object obj) throws HibernateException {
		update( null, obj );
	}

	@Override
	public void update(String entityName, Object object) throws HibernateException {
		fireUpdate( new SaveOrUpdateEvent( entityName, object, this ) );
	}

	private void fireUpdate(SaveOrUpdateEvent event) {
		checkOpen();
		checkTransactionSynchStatus();
		checkNoUnresolvedActionsBeforeOperation();
		fastSessionServices.eventListenerGroup_UPDATE.fireEventOnEachListener( event, SaveOrUpdateEventListener::onSaveOrUpdate );
		checkNoUnresolvedActionsAfterOperation();
	}


	// lock() operations ~~~~~~~~~~~~~~~~~~~~~~~~~~~~~~~~~~~~~~~~~~~~~~~~~~~~~~

	@Override
	public void lock(String entityName, Object object, LockMode lockMode) throws HibernateException {
		fireLock( new LockEvent( entityName, object, lockMode, this ) );
	}

	@Override
	public LockRequest buildLockRequest(LockOptions lockOptions) {
		return new LockRequestImpl( lockOptions );
	}

	@Override
	public void lock(Object object, LockMode lockMode) throws HibernateException {
		fireLock( new LockEvent( object, lockMode, this ) );
	}

	private void fireLock(String entityName, Object object, LockOptions options) {
		fireLock( new LockEvent( entityName, object, options, this ) );
	}

	private void fireLock(Object object, LockOptions options) {
		fireLock( new LockEvent( object, options, this ) );
	}

	private void fireLock(LockEvent event) {
		checkOpen();
		pulseTransactionCoordinator();
		fastSessionServices.eventListenerGroup_LOCK.fireEventOnEachListener( event, LockEventListener::onLock );
		delayedAfterCompletion();
	}

	// persist() operations ~~~~~~~~~~~~~~~~~~~~~~~~~~~~~~~~~~~~~~~~~~~~~~~~~~~

	@Override
	public void persist(String entityName, Object object) throws HibernateException {
		checkOpen();
		firePersist( new PersistEvent( entityName, object, this ) );
	}

	@Override
	public void persist(Object object) throws HibernateException {
		checkOpen();
		firePersist( new PersistEvent( null, object, this ) );
	}

	@Override
	public void persist(String entityName, Object object, Map copiedAlready) throws HibernateException {
		checkOpenOrWaitingForAutoClose();
		firePersist( copiedAlready, new PersistEvent( entityName, object, this ) );
	}

	private void firePersist(final PersistEvent event) {
		try {
			checkTransactionSynchStatus();
			checkNoUnresolvedActionsBeforeOperation();

			fastSessionServices.eventListenerGroup_PERSIST.fireEventOnEachListener( event, PersistEventListener::onPersist );
		}
		catch (MappingException e) {
			throw getExceptionConverter().convert( new IllegalArgumentException( e.getMessage() ) );
		}
		catch (RuntimeException e) {
			throw getExceptionConverter().convert( e );
		}
		finally {
			try {
				checkNoUnresolvedActionsAfterOperation();
			}
			catch (RuntimeException e) {
				throw getExceptionConverter().convert( e );
			}
		}
	}

	private void firePersist(final Map copiedAlready, final PersistEvent event) {
		pulseTransactionCoordinator();

		try {
			//Uses a capturing lambda in this case as we need to carry the additional Map parameter:
			fastSessionServices.eventListenerGroup_PERSIST
					.fireEventOnEachListener( event, copiedAlready, PersistEventListener::onPersist );
		}
		catch ( MappingException e ) {
			throw getExceptionConverter().convert( new IllegalArgumentException( e.getMessage() ) ) ;
		}
		catch ( RuntimeException e ) {
			throw getExceptionConverter().convert( e );
		}
		finally {
			delayedAfterCompletion();
		}
	}


	// persistOnFlush() operations ~~~~~~~~~~~~~~~~~~~~~~~~~~~~~~~~~~~~~~~~~~~~

	@Override
	public void persistOnFlush(String entityName, Object object, Map copiedAlready) {
		checkOpenOrWaitingForAutoClose();
		pulseTransactionCoordinator();
		PersistEvent event = new PersistEvent( entityName, object, this );
		fastSessionServices.eventListenerGroup_PERSIST_ONFLUSH.fireEventOnEachListener( event, copiedAlready, PersistEventListener::onPersist );
		delayedAfterCompletion();
	}

	// merge() operations ~~~~~~~~~~~~~~~~~~~~~~~~~~~~~~~~~~~~~~~~~~~~~~~~~~~~~

	@Override
	public Object merge(String entityName, Object object) throws HibernateException {
		checkOpen();
		return fireMerge( new MergeEvent( entityName, object, this ) );
	}

	@Override
	public Object merge(Object object) throws HibernateException {
		checkOpen();
		return fireMerge( new MergeEvent( null, object, this ));
	}

	@Override
	public void merge(String entityName, Object object, Map copiedAlready) throws HibernateException {
		checkOpenOrWaitingForAutoClose();
		fireMerge( copiedAlready, new MergeEvent( entityName, object, this ) );
	}

	private Object fireMerge(MergeEvent event) {
		try {
			checkTransactionSynchStatus();
			checkNoUnresolvedActionsBeforeOperation();
			fastSessionServices.eventListenerGroup_MERGE.fireEventOnEachListener( event, MergeEventListener::onMerge );
			checkNoUnresolvedActionsAfterOperation();
		}
		catch ( ObjectDeletedException sse ) {
			throw getExceptionConverter().convert( new IllegalArgumentException( sse ) );
		}
		catch ( MappingException e ) {
			throw getExceptionConverter().convert( new IllegalArgumentException( e.getMessage(), e ) );
		}
		catch ( RuntimeException e ) {
			//including HibernateException
			throw getExceptionConverter().convert( e );
		}

		return event.getResult();
	}

	private void fireMerge(final Map copiedAlready, final MergeEvent event) {
		try {
			pulseTransactionCoordinator();
			fastSessionServices.eventListenerGroup_MERGE.fireEventOnEachListener( event, copiedAlready, MergeEventListener::onMerge );
		}
		catch ( ObjectDeletedException sse ) {
			throw getExceptionConverter().convert( new IllegalArgumentException( sse ) );
		}
		catch ( MappingException e ) {
			throw getExceptionConverter().convert( new IllegalArgumentException( e.getMessage(), e ) );
		}
		catch ( RuntimeException e ) {
			//including HibernateException
			throw getExceptionConverter().convert( e );
		}
		finally {
			delayedAfterCompletion();
		}
	}


	// delete() operations ~~~~~~~~~~~~~~~~~~~~~~~~~~~~~~~~~~~~~~~~~~~~~~~~~~~~

	@Override
	public void delete(Object object) throws HibernateException {
		checkOpen();
		fireDelete( new DeleteEvent( object, this ) );
	}

	@Override
	public void delete(String entityName, Object object) throws HibernateException {
		checkOpen();
		fireDelete( new DeleteEvent( entityName, object, this ) );
	}

	@Override
	public void delete(String entityName, Object object, boolean isCascadeDeleteEnabled, Set transientEntities)
			throws HibernateException {
		checkOpenOrWaitingForAutoClose();
		final boolean removingOrphanBeforeUpates = persistenceContext.isRemovingOrphanBeforeUpates();
		final boolean traceEnabled = log.isTraceEnabled();
		if ( traceEnabled && removingOrphanBeforeUpates ) {
			logRemoveOrphanBeforeUpdates( "before continuing", entityName, object );
		}
		fireDelete(
				new DeleteEvent(
						entityName,
						object,
						isCascadeDeleteEnabled,
						removingOrphanBeforeUpates,
						this
				),
				transientEntities
		);
		if ( traceEnabled && removingOrphanBeforeUpates ) {
			logRemoveOrphanBeforeUpdates( "after continuing", entityName, object );
		}
	}

	@Override
	public void removeOrphanBeforeUpdates(String entityName, Object child) {
		// TODO: The removeOrphan concept is a temporary "hack" for HHH-6484.  This should be removed once action/task
		// ordering is improved.
		final boolean traceEnabled = log.isTraceEnabled();
		if ( traceEnabled ) {
			logRemoveOrphanBeforeUpdates( "begin", entityName, child );
		}
		persistenceContext.beginRemoveOrphanBeforeUpdates();
		try {
			checkOpenOrWaitingForAutoClose();
			fireDelete( new DeleteEvent( entityName, child, false, true, this ) );
		}
		finally {
			persistenceContext.endRemoveOrphanBeforeUpdates();
			if ( traceEnabled ) {
				logRemoveOrphanBeforeUpdates( "end", entityName, child );
			}
		}
	}

	private void logRemoveOrphanBeforeUpdates(String timing, String entityName, Object entity) {
		if ( log.isTraceEnabled() ) {
			final EntityEntry entityEntry = persistenceContext.getEntry( entity );
			log.tracef(
					"%s remove orphan before updates: [%s]",
					timing,
					entityEntry == null ? entityName : MessageHelper.infoString( entityName, entityEntry.getId() )
			);
		}
	}

	private void fireDelete(final DeleteEvent event) {
		try{
			pulseTransactionCoordinator();
			fastSessionServices.eventListenerGroup_DELETE.fireEventOnEachListener( event, DeleteEventListener::onDelete );
		}
		catch ( ObjectDeletedException sse ) {
			throw getExceptionConverter().convert( new IllegalArgumentException( sse ) );
		}
		catch ( MappingException e ) {
			throw getExceptionConverter().convert( new IllegalArgumentException( e.getMessage(), e ) );
		}
		catch ( RuntimeException e ) {
			//including HibernateException
			throw getExceptionConverter().convert( e );
		}
		finally {
			delayedAfterCompletion();
		}
	}

	private void fireDelete(final DeleteEvent event, final Set transientEntities) {
		try{
			pulseTransactionCoordinator();
			fastSessionServices.eventListenerGroup_DELETE.fireEventOnEachListener( event, transientEntities, DeleteEventListener::onDelete );
		}
		catch ( ObjectDeletedException sse ) {
			throw getExceptionConverter().convert( new IllegalArgumentException( sse ) );
		}
		catch ( MappingException e ) {
			throw getExceptionConverter().convert( new IllegalArgumentException( e.getMessage(), e ) );
		}
		catch ( RuntimeException e ) {
			//including HibernateException
			throw getExceptionConverter().convert( e );
		}
		finally {
			delayedAfterCompletion();
		}
	}


	// load()/get() operations ~~~~~~~~~~~~~~~~~~~~~~~~~~~~~~~~~~~~~~~~~~~~~~~~

	@Override
	public void load(Object object, Object id) throws HibernateException {
		LoadEvent event = loadEvent;
		loadEvent = null;
		if ( event == null ) {
			event = new LoadEvent( id, object, this, getReadOnlyFromLoadQueryInfluencers() );
		}
		else {
			event.setEntityClassName( null );
			event.setEntityId( id );
			event.setInstanceToLoad( object );
			event.setLockMode( LoadEvent.DEFAULT_LOCK_MODE );
			event.setLockScope( LoadEvent.DEFAULT_LOCK_OPTIONS.getScope() );
			event.setLockTimeout( LoadEvent.DEFAULT_LOCK_OPTIONS.getTimeOut() );
		}

		fireLoad( event, LoadEventListener.RELOAD );

		if ( loadEvent == null ) {
			event.setEntityClassName( null );
			event.setEntityId( null );
			event.setInstanceToLoad( null );
			event.setResult( null );
			loadEvent = event;
		}
	}

	@Override
	public <T> T load(Class<T> entityClass, Object id) throws HibernateException {
		return this.byId( entityClass ).getReference( id );
	}

	@Override
	public Object load(String entityName, Object id) throws HibernateException {
		return this.byId( entityName ).getReference( id );
	}

	@Override
	public <T> T get(Class<T> entityClass, Object id) throws HibernateException {
		return this.byId( entityClass ).load( id );
	}

	@Override
	public Object get(String entityName, Object id) throws HibernateException {
		return this.byId( entityName ).load( id );
	}

	/**
	 * Load the data for the object with the specified id into a newly created object.
	 * This is only called when lazily initializing a proxy.
	 * Do NOT return a proxy.
	 */
	@Override
	public Object immediateLoad(String entityName, Object id) throws HibernateException {
		if ( log.isDebugEnabled() ) {
			EntityPersister persister = getFactory().getMetamodel().entityPersister( entityName );
			log.debugf( "Initializing proxy: %s", MessageHelper.infoString( persister, id, getFactory() ) );
		}
		LoadEvent event = loadEvent;
		loadEvent = null;
		event = recycleEventInstance( event, id, entityName );
		fireLoadNoChecks( event, LoadEventListener.IMMEDIATE_LOAD );
		Object result = event.getResult();
		if ( loadEvent == null ) {
			event.setEntityClassName( null );
			event.setEntityId( null );
			event.setInstanceToLoad( null );
			event.setResult( null );
			loadEvent = event;
		}
		return result;
	}

	@Override
	public Object internalLoad(
			String entityName,
			Object id,
			boolean eager,
			boolean nullable) {
		final EffectiveEntityGraph effectiveEntityGraph = getLoadQueryInfluencers().getEffectiveEntityGraph();
		final GraphSemantic semantic = effectiveEntityGraph.getSemantic();
		final RootGraphImplementor<?> graph = effectiveEntityGraph.getGraph();
		boolean clearedEffectiveGraph = false;
		if ( semantic != null ) {
			if ( ! graph.appliesTo( entityName ) ) {
				log.debug( "Clearing effective entity graph for subsequent-select" );
				clearedEffectiveGraph = true;
				effectiveEntityGraph.clear();
			}
		}

		try {
			final LoadEventListener.LoadType type;
			if ( nullable ) {
				type = LoadEventListener.INTERNAL_LOAD_NULLABLE;
			}
			else {
				type = eager
						? LoadEventListener.INTERNAL_LOAD_EAGER
						: LoadEventListener.INTERNAL_LOAD_LAZY;
			}

			LoadEvent event = loadEvent;
			loadEvent = null;

			event = recycleEventInstance( event, id, entityName );

			fireLoadNoChecks( event, type );

			Object result = event.getResult();

			if ( !nullable ) {
				UnresolvableObjectException.throwIfNull( result, id, entityName );
			}

			if ( loadEvent == null ) {
				event.setEntityClassName( null );
				event.setEntityId( null );
				event.setInstanceToLoad( null );
				event.setResult( null );
				loadEvent = event;
			}
			return result;
		}
		finally {
			if ( clearedEffectiveGraph ) {
				effectiveEntityGraph.applyGraph( graph, semantic );
			}
		}
	}

	/**
	 * Helper to avoid creating many new instances of LoadEvent: it's an allocation hot spot.
	 */
	private LoadEvent recycleEventInstance(final LoadEvent event, final Object id, final String entityName) {
		if ( event == null ) {
			return new LoadEvent( id, entityName, true, this, getReadOnlyFromLoadQueryInfluencers() );
		}
		else {
			event.setEntityClassName( entityName );
			event.setEntityId( id );
			event.setInstanceToLoad( null );
			event.setLockMode( LoadEvent.DEFAULT_LOCK_MODE );
			event.setLockScope( LoadEvent.DEFAULT_LOCK_OPTIONS.getScope() );
			event.setLockTimeout( LoadEvent.DEFAULT_LOCK_OPTIONS.getTimeOut() );
			return event;
		}
	}

	@Override
	public <T> T load(Class<T> entityClass, Object id, LockMode lockMode) throws HibernateException {
		return this.byId( entityClass ).with( new LockOptions( lockMode ) ).getReference( id );
	}

	@Override
	public <T> T load(Class<T> entityClass, Object id, LockOptions lockOptions) throws HibernateException {
		return this.byId( entityClass ).with( lockOptions ).getReference( id );
	}

	@Override
	public Object load(String entityName, Object id, LockMode lockMode) throws HibernateException {
		return this.byId( entityName ).with( new LockOptions( lockMode ) ).getReference( id );
	}

	@Override
	public Object load(String entityName, Object id, LockOptions lockOptions) throws HibernateException {
		return this.byId( entityName ).with( lockOptions ).getReference( id );
	}

	@Override
	public <T> T get(Class<T> entityClass, Object id, LockMode lockMode) throws HibernateException {
		return this.byId( entityClass ).with( new LockOptions( lockMode ) ).load( id );
	}

	@Override
	public <T> T get(Class<T> entityClass, Object id, LockOptions lockOptions) throws HibernateException {
		return this.byId( entityClass ).with( lockOptions ).load( id );
	}

	@Override
	public Object get(String entityName, Serializable id, LockMode lockMode) throws HibernateException {
		return this.byId( entityName ).with( new LockOptions( lockMode ) ).load( id );
	}

	@Override
	public Object get(String entityName, Object id, LockOptions lockOptions) throws HibernateException {
		return this.byId( entityName ).with( lockOptions ).load( id );
	}

	@Override
	public IdentifierLoadAccessImpl byId(String entityName) {
		return new IdentifierLoadAccessImpl( entityName );
	}

	@Override
	public <T> IdentifierLoadAccessImpl<T> byId(Class<T> entityClass) {
		return new IdentifierLoadAccessImpl<>( entityClass );
	}

	@Override
	public <T> MultiIdentifierLoadAccess<T> byMultipleIds(Class<T> entityClass) {
		return new MultiIdentifierLoadAccessImpl<>( locateEntityPersister( entityClass ) );
	}

	@Override
	public MultiIdentifierLoadAccess byMultipleIds(String entityName) {
		return new MultiIdentifierLoadAccessImpl( locateEntityPersister( entityName ) );
	}

	@Override
	public NaturalIdLoadAccess byNaturalId(String entityName) {
		return new NaturalIdLoadAccessImpl( entityName );
	}

	@Override
	public <T> NaturalIdLoadAccess<T> byNaturalId(Class<T> entityClass) {
		return new NaturalIdLoadAccessImpl<>( entityClass );
	}

	@Override
	public SimpleNaturalIdLoadAccess bySimpleNaturalId(String entityName) {
		return new SimpleNaturalIdLoadAccessImpl( entityName );
	}

	@Override
	public <T> SimpleNaturalIdLoadAccess<T> bySimpleNaturalId(Class<T> entityClass) {
		return new SimpleNaturalIdLoadAccessImpl<>( entityClass );
	}

	private void fireLoad(LoadEvent event, LoadType loadType) {
		checkOpenOrWaitingForAutoClose();
		fireLoadNoChecks( event, loadType );
		delayedAfterCompletion();
	}

	//Performance note:
	// This version of #fireLoad is meant to be invoked by internal methods only,
	// so to skip the session open, transaction synch, etc.. checks,
	// which have been proven to be not particularly cheap:
	// it seems they prevent these hot methods from being inlined.
	private void fireLoadNoChecks(final LoadEvent event, final LoadType loadType) {
		pulseTransactionCoordinator();
		fastSessionServices.eventListenerGroup_LOAD.fireEventOnEachListener( event, loadType, LoadEventListener::onLoad );
	}

	private void fireResolveNaturalId(final ResolveNaturalIdEvent event) {
		checkOpenOrWaitingForAutoClose();
		pulseTransactionCoordinator();
		fastSessionServices.eventListenerGroup_RESOLVE_NATURAL_ID.fireEventOnEachListener( event, ResolveNaturalIdEventListener::onResolveNaturalId );
		delayedAfterCompletion();
	}


	// refresh() operations ~~~~~~~~~~~~~~~~~~~~~~~~~~~~~~~~~~~~~~~~~~~~~~~~~~~

	@Override
	public void refresh(Object object) throws HibernateException {
		checkOpen();
		fireRefresh( new RefreshEvent( null, object, this ) );
	}

	@Override
	public void refresh(String entityName, Object object) throws HibernateException {
		checkOpen();
		fireRefresh( new RefreshEvent( entityName, object, this ) );
	}

	@Override
	public void refresh(Object object, LockMode lockMode) throws HibernateException {
		checkOpen();
		fireRefresh( new RefreshEvent( object, lockMode, this ) );
	}

	@Override
	public void refresh(Object object, LockOptions lockOptions) throws HibernateException {
		checkOpen();
		refresh( null, object, lockOptions );
	}

	@Override
	public void refresh(String entityName, Object object, LockOptions lockOptions) throws HibernateException {
		checkOpen();
		fireRefresh( new RefreshEvent( entityName, object, lockOptions, this ) );
	}

	@Override
	public void refresh(String entityName, Object object, Map refreshedAlready) throws HibernateException {
		checkOpenOrWaitingForAutoClose();
		fireRefresh( refreshedAlready, new RefreshEvent( entityName, object, this ) );
	}

	private void fireRefresh(final RefreshEvent event) {
		try {
			if ( !getSessionFactory().getSessionFactoryOptions().isAllowRefreshDetachedEntity() ) {
				if ( event.getEntityName() != null ) {
					if ( !contains( event.getEntityName(), event.getObject() ) ) {
						throw new IllegalArgumentException( "Entity not managed" );
					}
				}
				else {
					if ( !contains( event.getObject() ) ) {
						throw new IllegalArgumentException( "Entity not managed" );
					}
				}
			}
			pulseTransactionCoordinator();
			fastSessionServices.eventListenerGroup_REFRESH.fireEventOnEachListener( event, RefreshEventListener::onRefresh );
		}
		catch (RuntimeException e) {
			if ( !getSessionFactory().getSessionFactoryOptions().isJpaBootstrap() ) {
				if ( e instanceof HibernateException ) {
					throw e;
				}
			}
			//including HibernateException
			throw getExceptionConverter().convert( e );
		}
		finally {
			delayedAfterCompletion();
		}
	}

	private void fireRefresh(final Map refreshedAlready, final RefreshEvent event) {
		try {
			pulseTransactionCoordinator();
			fastSessionServices.eventListenerGroup_REFRESH.fireEventOnEachListener( event, refreshedAlready, RefreshEventListener::onRefresh );
		}
		catch (RuntimeException e) {
			throw getExceptionConverter().convert( e );
		}
		finally {
			delayedAfterCompletion();
		}
	}


	// replicate() operations ~~~~~~~~~~~~~~~~~~~~~~~~~~~~~~~~~~~~~~~~~~~~~~~~~

	@Override
	public void replicate(Object obj, ReplicationMode replicationMode) throws HibernateException {
		fireReplicate( new ReplicateEvent( obj, replicationMode, this ) );
	}

	@Override
	public void replicate(String entityName, Object obj, ReplicationMode replicationMode)
			throws HibernateException {
		fireReplicate( new ReplicateEvent( entityName, obj, replicationMode, this ) );
	}

	private void fireReplicate(final ReplicateEvent event) {
		checkOpen();
		pulseTransactionCoordinator();
		fastSessionServices.eventListenerGroup_REPLICATE.fireEventOnEachListener( event, ReplicateEventListener::onReplicate );
		delayedAfterCompletion();
	}


	// evict() operations ~~~~~~~~~~~~~~~~~~~~~~~~~~~~~~~~~~~~~~~~~~~~~~~~~~~~~

	/**
	 * remove any hard references to the entity that are held by the infrastructure
	 * (references held by application or other persistent instances are okay)
	 */
	@Override
	public void evict(Object object) throws HibernateException {
		checkOpen();
		pulseTransactionCoordinator();
		final EvictEvent event = new EvictEvent( object, this );
		fastSessionServices.eventListenerGroup_EVICT.fireEventOnEachListener( event, EvictEventListener::onEvict );
		delayedAfterCompletion();
	}

	/**
	 * detect in-memory changes, determine if the changes are to tables
	 * named in the query and, if so, complete execution the flush
	 */
	protected boolean autoFlushIfRequired(Set querySpaces) throws HibernateException {
		checkOpen();
		if ( !isTransactionInProgress() ) {
			// do not auto-flush while outside a transaction
			return false;
		}
		AutoFlushEvent event = new AutoFlushEvent( querySpaces, this );
		fastSessionServices.eventListenerGroup_AUTO_FLUSH.fireEventOnEachListener( event, AutoFlushEventListener::onAutoFlush );
		return event.isFlushRequired();
	}

	@Override
	public boolean isDirty() throws HibernateException {
		checkOpen();
		pulseTransactionCoordinator();
		log.debug( "Checking session dirtiness" );
		if ( actionQueue.areInsertionsOrDeletionsQueued() ) {
			log.debug( "Session dirty (scheduled updates and insertions)" );
			return true;
		}
		DirtyCheckEvent event = new DirtyCheckEvent( this );
		fastSessionServices.eventListenerGroup_DIRTY_CHECK.fireEventOnEachListener( event, DirtyCheckEventListener::onDirtyCheck );
		delayedAfterCompletion();
		return event.isDirty();
	}

	@Override
	public void flush() throws HibernateException {
		checkOpen();
		doFlush();
	}

	private void doFlush() {
		pulseTransactionCoordinator();
		checkTransactionNeededForUpdateOperation();

		try {
			if ( persistenceContext.getCascadeLevel() > 0 ) {
				throw new HibernateException( "Flush during cascade is dangerous" );
			}

			FlushEvent event = new FlushEvent( this );
			fastSessionServices.eventListenerGroup_FLUSH.fireEventOnEachListener( event, FlushEventListener::onFlush );
			delayedAfterCompletion();
		}
		catch ( RuntimeException e ) {
			throw getExceptionConverter().convert( e );
		}
	}

	@Override
	public void setFlushMode(FlushModeType flushModeType) {
		checkOpen();
		setHibernateFlushMode( FlushModeTypeHelper.getFlushMode( flushModeType ) );
	}

	@Override
	public void forceFlush(EntityEntry entityEntry) throws HibernateException {
		if ( log.isDebugEnabled() ) {
			log.debugf(
					"Flushing to force deletion of re-saved object: %s",
					MessageHelper.infoString( entityEntry.getPersister(), entityEntry.getId(), getFactory() )
			);
		}

		if ( persistenceContext.getCascadeLevel() > 0 ) {
			throw new ObjectDeletedException(
					"deleted object would be re-saved by cascade (remove deleted object from associations)",
					entityEntry.getId(),
					entityEntry.getPersister().getEntityName()
			);
		}
		checkOpenOrWaitingForAutoClose();
		doFlush();
	}

	@Override
	public Object instantiate(String entityName, Serializable id) throws HibernateException {
		return instantiate( getFactory().getMetamodel().entityPersister( entityName ), id );
	}

	/**
	 * give the interceptor an opportunity to override the default instantiation
	 */
	@Override
	public Object instantiate(EntityPersister persister, Object id) throws HibernateException {
		checkOpenOrWaitingForAutoClose();
		pulseTransactionCoordinator();
		Object result = getInterceptor().instantiate(
				persister.getEntityName(),
				persister.getRepresentationStrategy(),
				id
		);
		if ( result == null ) {
			result = persister.instantiate( id, this );
		}
		delayedAfterCompletion();
		return result;
	}

	@Override
	public EntityPersister getEntityPersister(final String entityName, final Object object) {
		checkOpenOrWaitingForAutoClose();
		if ( entityName == null ) {
			return getFactory().getMetamodel().entityPersister( guessEntityName( object ) );
		}
		else {
			// try block is a hack around fact that currently tuplizers are not
			// given the opportunity to resolve a subclass entity name.  this
			// allows the (we assume custom) interceptor the ability to
			// influence this decision if we were not able to based on the
			// given entityName
			try {
				return getFactory().getMetamodel().entityPersister( entityName ).getSubclassEntityPersister( object, getFactory() );
			}
			catch (HibernateException e) {
				try {
					return getEntityPersister( null, object );
				}
				catch (HibernateException e2) {
					throw e;
				}
			}
		}
	}

	// not for internal use:
	@Override
	public Object getIdentifier(Object object) throws HibernateException {
		checkOpen();
		checkTransactionSynchStatus();
		if ( object instanceof HibernateProxy ) {
			LazyInitializer li = ( (HibernateProxy) object ).getHibernateLazyInitializer();
			if ( li.getSession() != this ) {
				throw new TransientObjectException( "The proxy was not associated with this session" );
			}
			return li.getIdentifier();
		}
		else {
			EntityEntry entry = persistenceContext.getEntry( object );
			if ( entry == null ) {
				throw new TransientObjectException( "The instance was not associated with this session" );
			}
			return entry.getId();
		}
	}

	/**
	 * Get the id value for an object that is actually associated with the session. This
	 * is a bit stricter than getEntityIdentifierIfNotUnsaved().
	 */
	@Override
	public Object getContextEntityIdentifier(Object object) {
		checkOpenOrWaitingForAutoClose();
		if ( object instanceof HibernateProxy ) {
			return getProxyIdentifier( object );
		}
		else {
			EntityEntry entry = persistenceContext.getEntry( object );
			return entry != null ? entry.getId() : null;
		}
	}

	private Object getProxyIdentifier(Object proxy) {
		return ( (HibernateProxy) proxy ).getHibernateLazyInitializer().getIdentifier();
	}

<<<<<<< HEAD
=======
	private FilterQueryPlan getFilterQueryPlan(
			Object collection,
			String filter,
			QueryParameters parameters,
			boolean shallow) throws HibernateException {
		if ( collection == null ) {
			throw new NullPointerException( "null collection passed to filter" );
		}

		CollectionEntry entry = persistenceContext.getCollectionEntryOrNull( collection );
		final CollectionPersister roleBeforeFlush = ( entry == null ) ? null : entry.getLoadedPersister();

		FilterQueryPlan plan = null;
		final Map<String, Filter> enabledFilters = getLoadQueryInfluencers().getEnabledFilters();
		final SessionFactoryImplementor factory = getFactory();
		if ( roleBeforeFlush == null ) {
			// if it was previously unreferenced, we need to flush in order to
			// get its state into the database in order to execute query
			flush();
			entry = persistenceContext.getCollectionEntryOrNull( collection );
			CollectionPersister roleAfterFlush = ( entry == null ) ? null : entry.getLoadedPersister();
			if ( roleAfterFlush == null ) {
				throw new QueryException( "The collection was unreferenced" );
			}
			plan = factory.getQueryPlanCache().getFilterQueryPlan(
					filter,
					roleAfterFlush.getRole(),
					shallow,
					enabledFilters
			);
		}
		else {
			// otherwise, we only need to flush if there are in-memory changes
			// to the queried tables
			plan = factory.getQueryPlanCache().getFilterQueryPlan(
					filter,
					roleBeforeFlush.getRole(),
					shallow,
					enabledFilters
			);
			if ( autoFlushIfRequired( plan.getQuerySpaces() ) ) {
				// might need to run a different filter entirely after the flush
				// because the collection role may have changed
				entry = persistenceContext.getCollectionEntryOrNull( collection );
				CollectionPersister roleAfterFlush = ( entry == null ) ? null : entry.getLoadedPersister();
				if ( roleBeforeFlush != roleAfterFlush ) {
					if ( roleAfterFlush == null ) {
						throw new QueryException( "The collection was dereferenced" );
					}
					plan = factory.getQueryPlanCache().getFilterQueryPlan(
							filter,
							roleAfterFlush.getRole(),
							shallow,
							enabledFilters
					);
				}
			}
		}

		if ( parameters != null ) {
			parameters.getNamedParameters().put(
					CollectionFilterKeyParameterSpecification.PARAM_KEY,
					new TypedValue(
							entry.getLoadedPersister().getKeyType(),
							entry.getLoadedKey()
					)
			);
		}

		return plan;
	}

	@Override
	public List listFilter(Object collection, String filter, QueryParameters queryParameters) {
		checkOpenOrWaitingForAutoClose();
		pulseTransactionCoordinator();
		FilterQueryPlan plan = getFilterQueryPlan( collection, filter, queryParameters, false );
		List results = Collections.EMPTY_LIST;

		boolean success = false;
		dontFlushFromFind++;   //stops flush being called multiple times if this method is recursively called
		try {
			results = plan.performList( queryParameters, this );
			success = true;
		}
		finally {
			dontFlushFromFind--;
			afterOperation( success );
			delayedAfterCompletion();
		}
		return results;
	}

	@Override
	public Iterator iterateFilter(Object collection, String filter, QueryParameters queryParameters) {
		checkOpenOrWaitingForAutoClose();
		pulseTransactionCoordinator();
		FilterQueryPlan plan = getFilterQueryPlan( collection, filter, queryParameters, true );
		Iterator itr = plan.performIterate( queryParameters, this );
		delayedAfterCompletion();
		return itr;
	}

	@Override
	public Criteria createCriteria(Class persistentClass, String alias) {
		DeprecationLogger.DEPRECATION_LOGGER.deprecatedLegacyCriteria();
		checkOpen();
		checkTransactionSynchStatus();
		return new CriteriaImpl( persistentClass.getName(), alias, this );
	}

	@Override
	public Criteria createCriteria(String entityName, String alias) {
		DeprecationLogger.DEPRECATION_LOGGER.deprecatedLegacyCriteria();
		checkOpen();
		checkTransactionSynchStatus();
		return new CriteriaImpl( entityName, alias, this );
	}

	@Override
	public Criteria createCriteria(Class persistentClass) {
		DeprecationLogger.DEPRECATION_LOGGER.deprecatedLegacyCriteria();
		checkOpen();
		checkTransactionSynchStatus();
		return new CriteriaImpl( persistentClass.getName(), this );
	}

	@Override
	public Criteria createCriteria(String entityName) {
		DeprecationLogger.DEPRECATION_LOGGER.deprecatedLegacyCriteria();
		checkOpen();
		checkTransactionSynchStatus();
		return new CriteriaImpl( entityName, this );
	}

	@Override
	public ScrollableResultsImplementor scroll(Criteria criteria, ScrollMode scrollMode) {
		// TODO: Is this guaranteed to always be CriteriaImpl?
		CriteriaImpl criteriaImpl = (CriteriaImpl) criteria;

		checkOpenOrWaitingForAutoClose();
		pulseTransactionCoordinator();

		String entityName = criteriaImpl.getEntityOrClassName();
		CriteriaLoader loader = new CriteriaLoader(
				getOuterJoinLoadable( entityName ),
				getFactory(),
				criteriaImpl,
				entityName,
				getLoadQueryInfluencers()
		);
		autoFlushIfRequired( loader.getQuerySpaces() );
		dontFlushFromFind++;
		try {
			return loader.scroll( this, scrollMode );
		}
		finally {
			delayedAfterCompletion();
			dontFlushFromFind--;
		}
	}

	@Override
	public List list(Criteria criteria) throws HibernateException {
		// TODO: Is this guaranteed to always be CriteriaImpl?
		CriteriaImpl criteriaImpl = (CriteriaImpl) criteria;
		if ( criteriaImpl.getMaxResults() != null && criteriaImpl.getMaxResults() == 0 ) {
			return Collections.EMPTY_LIST;
		}

		final NaturalIdLoadAccess naturalIdLoadAccess = this.tryNaturalIdLoadAccess( criteriaImpl );
		if ( naturalIdLoadAccess != null ) {
			// EARLY EXIT!
			return Arrays.asList( naturalIdLoadAccess.load() );
		}


		checkOpenOrWaitingForAutoClose();
//		checkTransactionSynchStatus();

		String[] implementors = getFactory().getMetamodel().getImplementors( criteriaImpl.getEntityOrClassName() );
		int size = implementors.length;

		CriteriaLoader[] loaders = new CriteriaLoader[size];
		Set spaces = new HashSet();
		for ( int i = 0; i < size; i++ ) {

			loaders[i] = new CriteriaLoader(
					getOuterJoinLoadable( implementors[i] ),
					getFactory(),
					criteriaImpl,
					implementors[i],
					getLoadQueryInfluencers()
			);

			spaces.addAll( loaders[i].getQuerySpaces() );

		}

		autoFlushIfRequired( spaces );

		List results = Collections.EMPTY_LIST;
		dontFlushFromFind++;
		boolean success = false;
		try {
			for ( int i = 0; i < size; i++ ) {
				final List currentResults = loaders[i].list( this );
				currentResults.addAll( results );
				results = currentResults;
			}
			success = true;
		}
		finally {
			dontFlushFromFind--;
			afterOperation( success );
			delayedAfterCompletion();
		}

		return results;
	}

	/**
	 * Checks to see if the CriteriaImpl is a naturalId lookup that can be done via
	 * NaturalIdLoadAccess
	 *
	 * @param criteria The criteria to check as a complete natural identifier lookup.
	 *
	 * @return A fully configured NaturalIdLoadAccess or null, if null is returned the standard CriteriaImpl execution
	 * should be performed
	 */
	private NaturalIdLoadAccess tryNaturalIdLoadAccess(CriteriaImpl criteria) {
		// See if the criteria lookup is by naturalId
		if ( !criteria.isLookupByNaturalKey() ) {
			return null;
		}

		final String entityName = criteria.getEntityOrClassName();
		final EntityPersister entityPersister = getFactory().getMetamodel().entityPersister( entityName );

		// Verify the entity actually has a natural id, needed for legacy support as NaturalIdentifier criteria
		// queries did no natural id validation
		if ( !entityPersister.hasNaturalIdentifier() ) {
			return null;
		}

		// Since isLookupByNaturalKey is true there can be only one CriterionEntry and getCriterion() will
		// return an instance of NaturalIdentifier
		final CriterionEntry criterionEntry = criteria.iterateExpressionEntries().next();
		final NaturalIdentifier naturalIdentifier = (NaturalIdentifier) criterionEntry.getCriterion();

		final Map<String, Object> naturalIdValues = naturalIdentifier.getNaturalIdValues();
		final int[] naturalIdentifierProperties = entityPersister.getNaturalIdentifierProperties();

		// Verify the NaturalIdentifier criterion includes all naturalId properties, first check that the property counts match
		if ( naturalIdentifierProperties.length != naturalIdValues.size() ) {
			return null;
		}

		final String[] propertyNames = entityPersister.getPropertyNames();
		final NaturalIdLoadAccess naturalIdLoader = this.byNaturalId( entityName );

		// Build NaturalIdLoadAccess and in the process verify all naturalId properties were specified
		for ( int naturalIdentifierProperty : naturalIdentifierProperties ) {
			final String naturalIdProperty = propertyNames[naturalIdentifierProperty];
			final Object naturalIdValue = naturalIdValues.get( naturalIdProperty );

			if ( naturalIdValue == null ) {
				// A NaturalId property is missing from the criteria query, can't use NaturalIdLoadAccess
				return null;
			}

			naturalIdLoader.using( naturalIdProperty, naturalIdValue );
		}

		// Criteria query contains a valid naturalId, use the new API
		log.warn(
				"Session.byNaturalId(" + entityName
						+ ") should be used for naturalId queries instead of Restrictions.naturalId() from a Criteria"
		);

		return naturalIdLoader;
	}

	private OuterJoinLoadable getOuterJoinLoadable(String entityName) throws MappingException {
		EntityPersister persister = getFactory().getMetamodel().entityPersister( entityName );
		if ( !( persister instanceof OuterJoinLoadable ) ) {
			throw new MappingException( "class persister is not OuterJoinLoadable: " + entityName );
		}
		return (OuterJoinLoadable) persister;
	}

>>>>>>> 99a4edfa
	@Override
	public boolean contains(Object object) {
		checkOpen();
		pulseTransactionCoordinator();

		if ( object == null ) {
			return false;
		}

		try {
			if ( object instanceof HibernateProxy ) {
				//do not use proxiesByKey, since not all
				//proxies that point to this session's
				//instances are in that collection!
				LazyInitializer li = ( (HibernateProxy) object ).getHibernateLazyInitializer();
				if ( li.isUninitialized() ) {
					//if it is an uninitialized proxy, pointing
					//with this session, then when it is accessed,
					//the underlying instance will be "contained"
					return li.getSession() == this;
				}
				else {
					//if it is initialized, see if the underlying
					//instance is contained, since we need to
					//account for the fact that it might have been
					//evicted
					object = li.getImplementation();
				}
			}

			// A session is considered to contain an entity only if the entity has
			// an entry in the session's persistence context and the entry reports
			// that the entity has not been removed
			EntityEntry entry = persistenceContext.getEntry( object );
			delayedAfterCompletion();

			if ( entry == null ) {
				if ( !HibernateProxy.class.isInstance( object ) && persistenceContext.getEntry( object ) == null ) {
					// check if it is even an entity -> if not throw an exception (per JPA)
					try {
						final String entityName = getEntityNameResolver().resolveEntityName( object );
						if ( entityName == null ) {
							throw new IllegalArgumentException( "Could not resolve entity-name [" + object + "]" );
						}
						getSessionFactory().getMetamodel().entityPersister( entityName );
					}
					catch (HibernateException e) {
						throw new IllegalArgumentException( "Not an entity [" + object.getClass() + "]", e );
					}
				}
				return false;
			}
			else {
				return entry.getStatus() != Status.DELETED && entry.getStatus() != Status.GONE;
			}
		}
		catch (MappingException e) {
			throw new IllegalArgumentException( e.getMessage(), e );
		}
		catch (RuntimeException e) {
			throw getExceptionConverter().convert( e );
		}
	}

	@Override
	public boolean contains(String entityName, Object object) {
		checkOpenOrWaitingForAutoClose();
		pulseTransactionCoordinator();

		if ( object == null ) {
			return false;
		}

		try {
			//noinspection RedundantClassCall
			if ( !HibernateProxy.class.isInstance( object ) && persistenceContext.getEntry( object ) == null ) {
				// check if it is an entity -> if not throw an exception (per JPA)
				try {
					getSessionFactory().getMetamodel().entityPersister( entityName );
				}
				catch (HibernateException e) {
					throw new IllegalArgumentException( "Not an entity [" + entityName + "] : " + object );
				}
			}

			if ( object instanceof HibernateProxy ) {
				//do not use proxiesByKey, since not all
				//proxies that point to this session's
				//instances are in that collection!
				LazyInitializer li = ( (HibernateProxy) object ).getHibernateLazyInitializer();
				if ( li.isUninitialized() ) {
					//if it is an uninitialized proxy, pointing
					//with this session, then when it is accessed,
					//the underlying instance will be "contained"
					return li.getSession() == this;
				}
				else {
					//if it is initialized, see if the underlying
					//instance is contained, since we need to
					//account for the fact that it might have been
					//evicted
					object = li.getImplementation();
				}
			}
			// A session is considered to contain an entity only if the entity has
			// an entry in the session's persistence context and the entry reports
			// that the entity has not been removed
			EntityEntry entry = persistenceContext.getEntry( object );
			delayedAfterCompletion();
			return entry != null && entry.getStatus() != Status.DELETED && entry.getStatus() != Status.GONE;
		}
		catch (MappingException e) {
			throw new IllegalArgumentException( e.getMessage(), e );
		}
		catch (RuntimeException e) {
			throw getExceptionConverter().convert( e );
		}
	}

	@Override
	public ProcedureCall createStoredProcedureCall(String procedureName) {
		checkOpen();
//		checkTransactionSynchStatus();
		return super.createStoredProcedureCall( procedureName );
	}

	@Override
	public ProcedureCall createStoredProcedureCall(String procedureName, String... resultSetMappings) {
		checkOpen();
//		checkTransactionSynchStatus();
		return super.createStoredProcedureCall( procedureName, resultSetMappings );
	}

	@Override
	public ProcedureCall createStoredProcedureCall(String procedureName, Class... resultClasses) {
		checkOpen();
//		checkTransactionSynchStatus();
		return super.createStoredProcedureCall( procedureName, resultClasses );
	}

	@Override
	public SessionFactoryImplementor getSessionFactory() {
//		checkTransactionSynchStatus();
		return getFactory();
	}

	@Override
	public void initializeCollection(PersistentCollection collection, boolean writing) {
		checkOpenOrWaitingForAutoClose();
		pulseTransactionCoordinator();
		InitializeCollectionEvent event = new InitializeCollectionEvent( collection, this );
		fastSessionServices.eventListenerGroup_INIT_COLLECTION.fireEventOnEachListener( event, InitializeCollectionEventListener::onInitializeCollection );
		delayedAfterCompletion();
	}

	@Override
	public String bestGuessEntityName(Object object) {
		if ( object instanceof HibernateProxy ) {
			LazyInitializer initializer = ( (HibernateProxy) object ).getHibernateLazyInitializer();
			// it is possible for this method to be called during flush processing,
			// so make certain that we do not accidentally initialize an uninitialized proxy
			if ( initializer.isUninitialized() ) {
				return initializer.getEntityName();
			}
			object = initializer.getImplementation();
		}
		EntityEntry entry = persistenceContext.getEntry( object );
		if ( entry == null ) {
			return guessEntityName( object );
		}
		else {
			return entry.getPersister().getEntityName();
		}
	}

	@Override
	public String getEntityName(Object object) {
		checkOpen();
//		checkTransactionSynchStatus();
		if ( object instanceof HibernateProxy ) {
			if ( !persistenceContext.containsProxy( object ) ) {
				throw new TransientObjectException( "proxy was not associated with the session" );
			}
			object = ( (HibernateProxy) object ).getHibernateLazyInitializer().getImplementation();
		}

		EntityEntry entry = persistenceContext.getEntry( object );
		if ( entry == null ) {
			throwTransientObjectException( object );
		}
		return entry.getPersister().getEntityName();
	}

	private void throwTransientObjectException(Object object) throws HibernateException {
		throw new TransientObjectException(
				"object references an unsaved transient instance - save the transient instance before flushing: " +
						guessEntityName( object )
		);
	}

	@Override
	public String guessEntityName(Object object) throws HibernateException {
		checkOpenOrWaitingForAutoClose();
		return getEntityNameResolver().resolveEntityName( object );
	}

	@Override
	public void cancelQuery() throws HibernateException {
		checkOpen();
		getJdbcCoordinator().cancelLastQuery();
	}


	@Override
	public int getDontFlushFromFind() {
		return dontFlushFromFind;
	}

	@Override
	public String toString() {
		StringBuilder buf = new StringBuilder( 500 )
				.append( "SessionImpl(" ).append( System.identityHashCode( this ) );
		if ( !isClosed() ) {
			if ( log.isTraceEnabled() ) {
				buf.append( persistenceContext )
					.append( ";" )
					.append( actionQueue );
			}
			else {
				buf.append( "<open>" );
			}
		}
		else {
			buf.append( "<closed>" );
		}
		return buf.append( ')' ).toString();
	}

	@Override
	public ActionQueue getActionQueue() {
		checkOpenOrWaitingForAutoClose();
//		checkTransactionSynchStatus();
		return actionQueue;
	}

	@Override
	public PersistenceContext getPersistenceContext() {
		checkOpenOrWaitingForAutoClose();
//		checkTransactionSynchStatus();
		return persistenceContext;
	}

	@Override
	public PersistenceContext getPersistenceContextInternal() {
		return persistenceContext;
	}

	@Override
	public SessionStatistics getStatistics() {
		pulseTransactionCoordinator();
		return new SessionStatisticsImpl( this );
	}

	@Override
	public boolean isEventSource() {
		pulseTransactionCoordinator();
		return true;
	}

	@Override
	public boolean isDefaultReadOnly() {
		return persistenceContext.isDefaultReadOnly();
	}

	@Override
	public void setDefaultReadOnly(boolean defaultReadOnly) {
		persistenceContext.setDefaultReadOnly( defaultReadOnly );
	}

	@Override
	public boolean isReadOnly(Object entityOrProxy) {
		checkOpen();
//		checkTransactionSynchStatus();
		return persistenceContext.isReadOnly( entityOrProxy );
	}

	@Override
	public void setReadOnly(Object entity, boolean readOnly) {
		checkOpen();
//		checkTransactionSynchStatus();
		persistenceContext.setReadOnly( entity, readOnly );
	}

	@Override
	public void afterScrollOperation() {
		// nothing to do in a stateful session
	}

	@Override
	public LoadQueryInfluencers getLoadQueryInfluencers() {
		return loadQueryInfluencers;
	}

	// filter support ~~~~~~~~~~~~~~~~~~~~~~~~~~~~~~~~~~~~~~~~~~~~~~~~~~~~~~~~~

	@Override
	public Filter getEnabledFilter(String filterName) {
		pulseTransactionCoordinator();
		return loadQueryInfluencers.getEnabledFilter( filterName );
	}

	@Override
	public Filter enableFilter(String filterName) {
		checkOpen();
		pulseTransactionCoordinator();
		return loadQueryInfluencers.enableFilter( filterName );
	}

	@Override
	public void disableFilter(String filterName) {
		checkOpen();
		pulseTransactionCoordinator();
		loadQueryInfluencers.disableFilter( filterName );
	}


	// fetch profile support ~~~~~~~~~~~~~~~~~~~~~~~~~~~~~~~~~~~~~~~~~~~~~~~~~~

	@Override
	public boolean isFetchProfileEnabled(String name) throws UnknownProfileException {
		return loadQueryInfluencers.isFetchProfileEnabled( name );
	}

	@Override
	public void enableFetchProfile(String name) throws UnknownProfileException {
		loadQueryInfluencers.enableFetchProfile( name );
	}

	@Override
	public void disableFetchProfile(String name) throws UnknownProfileException {
		loadQueryInfluencers.disableFetchProfile( name );
	}

	@Override
	public LobHelper getLobHelper() {
		if ( lobHelper == null ) {
			lobHelper = new LobHelperImpl( this );
		}
		return lobHelper;
	}

	private transient LobHelperImpl lobHelper;

	private Transaction getTransactionIfAccessible() {
		// We do not want an exception to be thrown if the transaction
		// is not accessible. If the transaction is not accessible,
		// then return null.
		return fastSessionServices.isJtaTransactionAccessible ? accessTransaction() : null;
	}

	@Override
	public void beforeTransactionCompletion() {
		log.trace( "SessionImpl#beforeTransactionCompletion()" );
		flushBeforeTransactionCompletion();
		actionQueue.beforeTransactionCompletion();
		try {
			getInterceptor().beforeTransactionCompletion( getTransactionIfAccessible() );
		}
		catch (Throwable t) {
			log.exceptionInBeforeTransactionCompletionInterceptor( t );
		}
		super.beforeTransactionCompletion();
	}

	@Override
	public void afterTransactionCompletion(boolean successful, boolean delayed) {
		if ( log.isTraceEnabled() ) {
			log.tracef( "SessionImpl#afterTransactionCompletion(successful=%s, delayed=%s)", successful, delayed );
		}

		if ( !isClosed() || waitingForAutoClose ) {
			if ( autoClear ||!successful ) {
				internalClear();
			}
		}

		persistenceContext.afterTransactionCompletion();
		actionQueue.afterTransactionCompletion( successful );

		getEventListenerManager().transactionCompletion( successful );

		final StatisticsImplementor statistics = getFactory().getStatistics();
		if ( statistics.isStatisticsEnabled() ) {
			statistics.endTransaction( successful );
		}

		try {
			getInterceptor().afterTransactionCompletion( getTransactionIfAccessible() );
		}
		catch (Throwable t) {
			log.exceptionInAfterTransactionCompletionInterceptor( t );
		}

		if ( !delayed ) {
			if ( shouldAutoClose() && (!isClosed() || waitingForAutoClose) ) {
				managedClose();
			}
		}

		super.afterTransactionCompletion( successful, delayed );
	}

	private static class LobHelperImpl implements LobHelper {
		private final SessionImpl session;

		private LobHelperImpl(SessionImpl session) {
			this.session = session;
		}

		@Override
		public Blob createBlob(byte[] bytes) {
			return lobCreator().createBlob( bytes );
		}

		private LobCreator lobCreator() {
			// Always use NonContextualLobCreator.  If ContextualLobCreator is
			// used both here and in WrapperOptions,
			return NonContextualLobCreator.INSTANCE;
		}

		@Override
		public Blob createBlob(InputStream stream, long length) {
			return lobCreator().createBlob( stream, length );
		}

		@Override
		public Clob createClob(String string) {
			return lobCreator().createClob( string );
		}

		@Override
		public Clob createClob(Reader reader, long length) {
			return lobCreator().createClob( reader, length );
		}

		@Override
		public NClob createNClob(String string) {
			return lobCreator().createNClob( string );
		}

		@Override
		public NClob createNClob(Reader reader, long length) {
			return lobCreator().createNClob( reader, length );
		}
	}

	private static class SharedSessionBuilderImpl<T extends SharedSessionBuilder>
			extends SessionFactoryImpl.SessionBuilderImpl<T>
			implements SharedSessionBuilder<T>, SharedSessionCreationOptions {
		private final SessionImpl session;
		private boolean shareTransactionContext;

		private SharedSessionBuilderImpl(SessionImpl session) {
			super( (SessionFactoryImpl) session.getFactory() );
			this.session = session;
			super.tenantIdentifier( session.getTenantIdentifier() );
		}

		// ~~~~~~~~~~~~~~~~~~~~~~~~~~~~~~~~~~~~~~~~~~~~~~~~~~~~~~~~~~~~~~~~~~~~
		// SharedSessionBuilder


		@Override
		public T tenantIdentifier(String tenantIdentifier) {
			// todo : is this always true?  Or just in the case of sharing JDBC resources?
			throw new SessionException( "Cannot redefine tenant identifier on child session" );
		}

		@Override
		public T interceptor() {
			return interceptor( session.getInterceptor() );
		}

		@Override
		@SuppressWarnings("unchecked")
		public T connection() {
			this.shareTransactionContext = true;
			return (T) this;
		}

		@Override
		public T connectionReleaseMode() {
			return connectionReleaseMode( session.getJdbcCoordinator().getLogicalConnection().getConnectionHandlingMode().getReleaseMode() );
		}

		@Override
		public T connectionHandlingMode() {
			return connectionHandlingMode( session.getJdbcCoordinator().getLogicalConnection().getConnectionHandlingMode() );
		}

		@Override
		public T autoJoinTransactions() {
			return autoJoinTransactions( session.isAutoCloseSessionEnabled() );
		}

		@Override
		public T flushMode() {
			return flushMode( session.getHibernateFlushMode() );
		}

		@Override
		public T autoClose() {
			return autoClose( session.autoClose );
		}

		// ~~~~~~~~~~~~~~~~~~~~~~~~~~~~~~~~~~~~~~~~~~~~~~~~~~~~~~~~~~~~~~~~~~~~
		// SharedSessionCreationOptions

		@Override
		public boolean isTransactionCoordinatorShared() {
			return shareTransactionContext;
		}

		@Override
		public TransactionCoordinator getTransactionCoordinator() {
			return shareTransactionContext ? session.getTransactionCoordinator() : null;
		}

		@Override
		public JdbcCoordinator getJdbcCoordinator() {
			return shareTransactionContext ? session.getJdbcCoordinator() : null;
		}

		@Override
		public TransactionImplementor getTransaction() {
			return shareTransactionContext ? session.getCurrentTransaction() : null;
		}

		@Override
		public ActionQueue.TransactionCompletionProcesses getTransactionCompletionProcesses() {
			return shareTransactionContext ?
					session.getActionQueue().getTransactionCompletionProcesses() :
					null;
		}

		@Override
		public boolean isQueryParametersValidationEnabled() {
			return session.isQueryParametersValidationEnabled();
		}
	}

	private class LockRequestImpl implements LockRequest {
		private final LockOptions lockOptions;

		private LockRequestImpl(LockOptions lo) {
			lockOptions = new LockOptions();
			LockOptions.copy( lo, lockOptions );
		}

		@Override
		public LockMode getLockMode() {
			return lockOptions.getLockMode();
		}

		@Override
		public LockRequest setLockMode(LockMode lockMode) {
			lockOptions.setLockMode( lockMode );
			return this;
		}

		@Override
		public int getTimeOut() {
			return lockOptions.getTimeOut();
		}

		@Override
		public LockRequest setTimeOut(int timeout) {
			lockOptions.setTimeOut( timeout );
			return this;
		}

		@Override
		public boolean getScope() {
			return lockOptions.getScope();
		}

		@Override
		public LockRequest setScope(boolean scope) {
			lockOptions.setScope( scope );
			return this;
		}

		@Override
		public void lock(String entityName, Object object) throws HibernateException {
			fireLock( entityName, object, lockOptions );
		}

		@Override
		public void lock(Object object) throws HibernateException {
			fireLock( object, lockOptions );
		}
	}

	@Override
	protected void addSharedSessionTransactionObserver(TransactionCoordinator transactionCoordinator) {
		this.transactionObserver = new TransactionObserver() {
			@Override
			public void afterBegin() {
			}

			@Override
			public void beforeCompletion() {
				if ( isOpen() && getHibernateFlushMode() !=  FlushMode.MANUAL ) {
					managedFlush();
				}
				actionQueue.beforeTransactionCompletion();
				try {
					getInterceptor().beforeTransactionCompletion( getTransactionIfAccessible() );
				}
				catch (Throwable t) {
					log.exceptionInBeforeTransactionCompletionInterceptor( t );
				}
			}

			@Override
			public void afterCompletion(boolean successful, boolean delayed) {
				afterTransactionCompletion( successful, delayed );
				if ( !isClosed() && autoClose ) {
					managedClose();
				}
			}
		};
		transactionCoordinator.addObserver(transactionObserver);
	}

	@Override
	protected void removeSharedSessionTransactionObserver(TransactionCoordinator transactionCoordinator) {
		super.removeSharedSessionTransactionObserver( transactionCoordinator );
		transactionCoordinator.removeObserver( transactionObserver );
	}

	private class IdentifierLoadAccessImpl<T> implements IdentifierLoadAccess<T> {
		private final EntityPersister entityPersister;

		private LockOptions lockOptions;
		private CacheMode cacheMode;
		private RootGraphImplementor<T> rootGraph;
		private GraphSemantic graphSemantic;

		private IdentifierLoadAccessImpl(EntityPersister entityPersister) {
			this.entityPersister = entityPersister;
		}

		private IdentifierLoadAccessImpl(String entityName) {
			this( locateEntityPersister( entityName ) );
		}

		private IdentifierLoadAccessImpl(Class<T> entityClass) {
			this( locateEntityPersister( entityClass ) );
		}

		@Override
		public final IdentifierLoadAccessImpl<T> with(LockOptions lockOptions) {
			this.lockOptions = lockOptions;
			return this;
		}

		@Override
		public IdentifierLoadAccess<T> with(CacheMode cacheMode) {
			this.cacheMode = cacheMode;
			return this;
		}

		@Override
		public IdentifierLoadAccess<T> with(RootGraph<T> graph, GraphSemantic semantic) {
			this.rootGraph = (RootGraphImplementor<T>) graph;
			this.graphSemantic = semantic;
			return this;
		}

		@Override
		public final T getReference(Object id) {
			return perform( () -> doGetReference( id ) );
		}

		protected T perform(Supplier<T> executor) {
			CacheMode sessionCacheMode = getCacheMode();
			boolean cacheModeChanged = false;
			if ( cacheMode != null ) {
				// naive check for now...
				// todo : account for "conceptually equal"
				if ( cacheMode != sessionCacheMode ) {
					setCacheMode( cacheMode );
					cacheModeChanged = true;
				}
			}

			try {
				if ( graphSemantic != null ) {
					if ( rootGraph == null ) {
						throw new IllegalArgumentException( "Graph semantic specified, but no RootGraph was supplied" );
					}
					loadQueryInfluencers.getEffectiveEntityGraph().applyGraph( rootGraph, graphSemantic );
				}

				try {
					return executor.get();
				}
				finally {
					if ( graphSemantic != null ) {
						loadQueryInfluencers.getEffectiveEntityGraph().clear();
					}
				}
			}
			finally {
				if ( cacheModeChanged ) {
					// change it back
					setCacheMode( sessionCacheMode );
				}
			}
		}

		@SuppressWarnings("unchecked")
		protected T doGetReference(Object id) {
			if ( this.lockOptions != null ) {
				LoadEvent event = new LoadEvent( id, entityPersister.getEntityName(), lockOptions, SessionImpl.this, getReadOnlyFromLoadQueryInfluencers() );
				fireLoad( event, LoadEventListener.LOAD );
				return (T) event.getResult();
			}

			LoadEvent event = new LoadEvent( id, entityPersister.getEntityName(), false, SessionImpl.this, getReadOnlyFromLoadQueryInfluencers() );
			boolean success = false;
			try {
				fireLoad( event, LoadEventListener.LOAD );
				if ( event.getResult() == null ) {
					getFactory().getEntityNotFoundDelegate().handleEntityNotFound(
							entityPersister.getEntityName(),
							id
					);
				}
				success = true;
				return (T) event.getResult();
			}
			finally {
				afterOperation( success );
			}
		}

		@Override
		public final T load(Object id) {
			return perform( () -> doLoad( id ) );
		}

		@Override
		public Optional<T> loadOptional(Object id) {
			return Optional.ofNullable( perform( () -> doLoad( id ) ) );
		}

		@SuppressWarnings("unchecked")
		protected final T doLoad(Object id) {
			if ( this.lockOptions != null ) {
				LoadEvent event = new LoadEvent( id, entityPersister.getEntityName(), lockOptions, SessionImpl.this, getReadOnlyFromLoadQueryInfluencers() );
				fireLoad( event, LoadEventListener.GET );
				return (T) event.getResult();
			}

			LoadEvent event = new LoadEvent( id, entityPersister.getEntityName(), false, SessionImpl.this, getReadOnlyFromLoadQueryInfluencers() );
			boolean success = false;
			try {
				fireLoad( event, LoadEventListener.GET );
				success = true;
			}
			catch (ObjectNotFoundException e) {
				// if session cache contains proxy for non-existing object
			}
			finally {
				afterOperation( success );
			}
			return (T) event.getResult();
		}
	}

	private class MultiIdentifierLoadAccessImpl<T> implements MultiIdentifierLoadAccess<T>, MultiLoadOptions {
		private final EntityPersister entityPersister;

		private LockOptions lockOptions;
		private CacheMode cacheMode;

		private RootGraphImplementor<T> rootGraph;
		private GraphSemantic graphSemantic;

		private Integer batchSize;
		private boolean sessionCheckingEnabled;
		private boolean returnOfDeletedEntitiesEnabled;
		private boolean orderedReturnEnabled = true;

		public MultiIdentifierLoadAccessImpl(EntityPersister entityPersister) {
			this.entityPersister = entityPersister;
		}

		@Override
		public LockOptions getLockOptions() {
			return lockOptions;
		}

		@Override
		public final MultiIdentifierLoadAccess<T> with(LockOptions lockOptions) {
			this.lockOptions = lockOptions;
			return this;
		}

		@Override
		public MultiIdentifierLoadAccess<T> with(CacheMode cacheMode) {
			this.cacheMode = cacheMode;
			return this;
		}

		@Override
		public MultiIdentifierLoadAccess<T> with(RootGraph<T> graph, GraphSemantic semantic) {
			this.rootGraph = (RootGraphImplementor<T>) graph;
			this.graphSemantic = semantic;
			return this;
		}

		@Override
		public Integer getBatchSize() {
			return batchSize;
		}

		@Override
		public MultiIdentifierLoadAccess<T> withBatchSize(int batchSize) {
			if ( batchSize < 1 ) {
				this.batchSize = null;
			}
			else {
				this.batchSize = batchSize;
			}
			return this;
		}

		@Override
		public boolean isSessionCheckingEnabled() {
			return sessionCheckingEnabled;
		}

		@Override
		public boolean isSecondLevelCacheCheckingEnabled() {
			return cacheMode == CacheMode.NORMAL || cacheMode == CacheMode.GET;
		}

		@Override
		public MultiIdentifierLoadAccess<T> enableSessionCheck(boolean enabled) {
			this.sessionCheckingEnabled = enabled;
			return this;
		}

		@Override
		public boolean isReturnOfDeletedEntitiesEnabled() {
			return returnOfDeletedEntitiesEnabled;
		}

		@Override
		public MultiIdentifierLoadAccess<T> enableReturnOfDeletedEntities(boolean enabled) {
			this.returnOfDeletedEntitiesEnabled = enabled;
			return this;
		}

		@Override
		public boolean isOrderReturnEnabled() {
			return orderedReturnEnabled;
		}

		@Override
		public MultiIdentifierLoadAccess<T> enableOrderedReturn(boolean enabled) {
			this.orderedReturnEnabled = enabled;
			return this;
		}

		@Override
		@SuppressWarnings("unchecked")
		public <K> List<T> multiLoad(K... ids) {
			return perform( () -> entityPersister.multiLoad( ids, SessionImpl.this, this ) );
		}

		public List<T> perform(Supplier<List<T>> executor) {
			CacheMode sessionCacheMode = getCacheMode();
			boolean cacheModeChanged = false;
			if ( cacheMode != null ) {
				// naive check for now...
				// todo : account for "conceptually equal"
				if ( cacheMode != sessionCacheMode ) {
					setCacheMode( cacheMode );
					cacheModeChanged = true;
				}
			}

			try {
				if ( graphSemantic != null ) {
					if ( rootGraph == null ) {
						throw new IllegalArgumentException( "Graph semantic specified, but no RootGraph was supplied" );
					}
					loadQueryInfluencers.getEffectiveEntityGraph().applyGraph( rootGraph, graphSemantic );
				}

				try {
					return executor.get();
				}
				finally {
					if ( graphSemantic != null ) {
						loadQueryInfluencers.getEffectiveEntityGraph().clear();
					}
				}
			}
			finally {
				if ( cacheModeChanged ) {
					// change it back
					setCacheMode( sessionCacheMode );
				}
			}
		}

		@Override
		@SuppressWarnings("unchecked")
		public <K> List<T> multiLoad(List<K> ids) {
			return perform( () -> entityPersister.multiLoad( ids.toArray( new Object[0] ), SessionImpl.this, this ) );
		}
	}

	private EntityPersister locateEntityPersister(Class entityClass) {
		return getFactory().getMetamodel().locateEntityPersister( entityClass );
	}

	private EntityPersister locateEntityPersister(String entityName) {
		return getFactory().getMetamodel().locateEntityPersister( entityName );
	}

	private abstract class BaseNaturalIdLoadAccessImpl<T> {
		private final EntityPersister entityPersister;
		private LockOptions lockOptions;
		private boolean synchronizationEnabled = true;

		private BaseNaturalIdLoadAccessImpl(EntityPersister entityPersister) {
			this.entityPersister = entityPersister;

			if ( !entityPersister.hasNaturalIdentifier() ) {
				throw new HibernateException(
						String.format( "Entity [%s] did not define a natural id", entityPersister.getEntityName() )
				);
			}
		}

		public BaseNaturalIdLoadAccessImpl<T> with(LockOptions lockOptions) {
			this.lockOptions = lockOptions;
			return this;
		}

		protected void synchronizationEnabled(boolean synchronizationEnabled) {
			this.synchronizationEnabled = synchronizationEnabled;
		}

		protected final Object resolveNaturalId(Map<String, Object> naturalIdParameters) {
			performAnyNeededCrossReferenceSynchronizations();

			final ResolveNaturalIdEvent event =
					new ResolveNaturalIdEvent( naturalIdParameters, entityPersister, SessionImpl.this );
			fireResolveNaturalId( event );

			if ( event.getEntityId() == PersistenceContext.NaturalIdHelper.INVALID_NATURAL_ID_REFERENCE ) {
				return null;
			}
			else {
				return event.getEntityId();
			}
		}

		protected void performAnyNeededCrossReferenceSynchronizations() {
			if ( !synchronizationEnabled ) {
				// synchronization (this process) was disabled
				return;
			}
			if ( entityPersister.getEntityMetamodel().hasImmutableNaturalId() ) {
				// only mutable natural-ids need this processing
				return;
			}
			if ( !isTransactionInProgress() ) {
				// not in a transaction so skip synchronization
				return;
			}

			final PersistenceContext persistenceContext = getPersistenceContextInternal();
			final boolean debugEnabled = log.isDebugEnabled();
			for ( Object pk : persistenceContext.getNaturalIdHelper()
					.getCachedPkResolutions( entityPersister ) ) {
				final EntityKey entityKey = generateEntityKey( pk, entityPersister );
				final Object entity = persistenceContext.getEntity( entityKey );
				final EntityEntry entry = persistenceContext.getEntry( entity );

				if ( entry == null ) {
					if ( debugEnabled ) {
						log.debug(
								"Cached natural-id/pk resolution linked to null EntityEntry in persistence context : "
										+ MessageHelper.infoString( entityPersister, pk, getFactory() )
						);
					}
					continue;
				}

				if ( !entry.requiresDirtyCheck( entity ) ) {
					continue;
				}

				// MANAGED is the only status we care about here...
				if ( entry.getStatus() != Status.MANAGED ) {
					continue;
				}

				persistenceContext.getNaturalIdHelper().handleSynchronization(
						entityPersister,
						pk,
						entity
				);
			}
		}

		protected final IdentifierLoadAccess getIdentifierLoadAccess() {
			final IdentifierLoadAccessImpl identifierLoadAccess = new IdentifierLoadAccessImpl( entityPersister );
			if ( this.lockOptions != null ) {
				identifierLoadAccess.with( lockOptions );
			}
			return identifierLoadAccess;
		}

		protected EntityPersister entityPersister() {
			return entityPersister;
		}
	}

	private class NaturalIdLoadAccessImpl<T> extends BaseNaturalIdLoadAccessImpl<T> implements NaturalIdLoadAccess<T> {
		private final Map<String, Object> naturalIdParameters = new LinkedHashMap<>();

		private NaturalIdLoadAccessImpl(EntityPersister entityPersister) {
			super( entityPersister );
		}

		private NaturalIdLoadAccessImpl(String entityName) {
			this( locateEntityPersister( entityName ) );
		}

		private NaturalIdLoadAccessImpl(Class entityClass) {
			this( locateEntityPersister( entityClass ) );
		}

		@Override
		public NaturalIdLoadAccessImpl<T> with(LockOptions lockOptions) {
			return (NaturalIdLoadAccessImpl<T>) super.with( lockOptions );
		}

		@Override
		public NaturalIdLoadAccess<T> using(String attributeName, Object value) {
			naturalIdParameters.put( attributeName, value );
			return this;
		}

		@Override
		public NaturalIdLoadAccessImpl<T> setSynchronizationEnabled(boolean synchronizationEnabled) {
			super.synchronizationEnabled( synchronizationEnabled );
			return this;
		}

		@Override
		@SuppressWarnings("unchecked")
		public final T getReference() {
			final Object entityId = resolveNaturalId( this.naturalIdParameters );
			if ( entityId == null ) {
				return null;
			}
			return (T) this.getIdentifierLoadAccess().getReference( entityId );
		}

		@Override
		@SuppressWarnings("unchecked")
		public final T load() {
			final Object entityId = resolveNaturalId( this.naturalIdParameters );
			if ( entityId == null ) {
				return null;
			}
			try {
				return (T) this.getIdentifierLoadAccess().load( entityId );
			}
			catch (EntityNotFoundException | ObjectNotFoundException enf) {
				// OK
			}
			return null;
		}

		@Override
		public Optional<T> loadOptional() {
			return Optional.ofNullable( load() );
		}
	}

	private class SimpleNaturalIdLoadAccessImpl<T> extends BaseNaturalIdLoadAccessImpl<T>
			implements SimpleNaturalIdLoadAccess<T> {
		private final String naturalIdAttributeName;

		private SimpleNaturalIdLoadAccessImpl(EntityPersister entityPersister) {
			super( entityPersister );

			if ( entityPersister.getNaturalIdentifierProperties().length != 1 ) {
				throw new HibernateException(
						String.format(
								"Entity [%s] did not define a simple natural id",
								entityPersister.getEntityName()
						)
				);
			}

			final int naturalIdAttributePosition = entityPersister.getNaturalIdentifierProperties()[0];
			this.naturalIdAttributeName = entityPersister.getPropertyNames()[naturalIdAttributePosition];
		}

		private SimpleNaturalIdLoadAccessImpl(String entityName) {
			this( locateEntityPersister( entityName ) );
		}

		private SimpleNaturalIdLoadAccessImpl(Class entityClass) {
			this( locateEntityPersister( entityClass ) );
		}

		@Override
		public final SimpleNaturalIdLoadAccessImpl<T> with(LockOptions lockOptions) {
			return (SimpleNaturalIdLoadAccessImpl<T>) super.with( lockOptions );
		}

		private Map<String, Object> getNaturalIdParameters(Object naturalIdValue) {
			return Collections.singletonMap( naturalIdAttributeName, naturalIdValue );
		}

		@Override
		public SimpleNaturalIdLoadAccessImpl<T> setSynchronizationEnabled(boolean synchronizationEnabled) {
			super.synchronizationEnabled( synchronizationEnabled );
			return this;
		}

		@Override
		@SuppressWarnings("unchecked")
		public T getReference(Object naturalIdValue) {
			final Object entityId = resolveNaturalId( getNaturalIdParameters( naturalIdValue ) );
			if ( entityId == null ) {
				return null;
			}
			return (T) this.getIdentifierLoadAccess().getReference( entityId );
		}

		@Override
		@SuppressWarnings("unchecked")
		public T load(Object naturalIdValue) {
			final Object entityId = resolveNaturalId( getNaturalIdParameters( naturalIdValue ) );
			if ( entityId == null ) {
				return null;
			}
			try {
				return (T) this.getIdentifierLoadAccess().load( entityId );
			}
			catch (EntityNotFoundException | ObjectNotFoundException e) {
				// OK
			}
			return null;
		}

		@Override
		public Optional<T> loadOptional(Serializable naturalIdValue) {
			return Optional.ofNullable( load( naturalIdValue ) );
		}
	}

	@Override
	public void startTransactionBoundary() {
		checkOpenOrWaitingForAutoClose();
		super.startTransactionBoundary();
	}

	@Override
	public void afterTransactionBegin() {
		checkOpenOrWaitingForAutoClose();
		getInterceptor().afterTransactionBegin( getTransactionIfAccessible() );
	}

	@Override
	public void flushBeforeTransactionCompletion() {
		final boolean doFlush = isTransactionFlushable()
				&& getHibernateFlushMode() != FlushMode.MANUAL;

		try {
			if ( doFlush ) {
				managedFlush();
			}
		}
		catch (RuntimeException re) {
			throw ExceptionMapperStandardImpl.INSTANCE.mapManagedFlushFailure( "error during managed flush", re, this );
		}
	}

	private boolean isTransactionFlushable() {
		if ( getCurrentTransaction() == null ) {
			// assume it is flushable - CMT, auto-commit, etc
			return true;
		}
		final TransactionStatus status = getCurrentTransaction().getStatus();
		return status == TransactionStatus.ACTIVE || status == TransactionStatus.COMMITTING;
	}

	@Override
	public boolean isFlushBeforeCompletionEnabled() {
		return getHibernateFlushMode() != FlushMode.MANUAL;
	}

	// ~~~~~~~~~~~~~~~~~~~~~~~~~~~~~~~~~~~~~~~~~~~~~~~~~~~~~~~~~~~~~~~~~~~~~~~~
	// HibernateEntityManager impl

	@Override
	public SessionImplementor getSession() {
		return this;
	}


	// ~~~~~~~~~~~~~~~~~~~~~~~~~~~~~~~~~~~~~~~~~~~~~~~~~~~~~~~~~~~~~~~~~~~~~~~~
	// HibernateEntityManagerImplementor impl


//	@Override
//	public LockOptions getLockRequest(LockModeType lockModeType, Map<String, Object> properties) {
//		LockOptions lockOptions = new LockOptions();
//		if ( this.lockOptions != null ) { //otherwise the default LockOptions constructor is the same as DEFAULT_LOCK_OPTIONS
//			LockOptions.copy( this.lockOptions, lockOptions );
//		}
//		lockOptions.setLockMode( LockModeTypeHelper.getLockMode( lockModeType ) );
//		if ( properties != null ) {
//			LockOptionsHelper.applyPropertiesToLockOptions( properties, () -> lockOptions );
//		}
//		return lockOptions;
//	}




	// ~~~~~~~~~~~~~~~~~~~~~~~~~~~~~~~~~~~~~~~~~~~~~~~~~~~~~~~~~~~~~~~~~~~~~~~~
	// EntityManager impl

	@Override
	public void remove(Object entity) {
		checkOpen();

		try {
			delete( entity );
		}
		catch (MappingException e) {
			throw getExceptionConverter().convert( new IllegalArgumentException( e.getMessage(), e ) );
		}
		catch ( RuntimeException e ) {
			//including HibernateException
			throw getExceptionConverter().convert( e );
		}
	}

	@Override
	public <T> T find(Class<T> entityClass, Object primaryKey) {
		return find( entityClass, primaryKey, null, null );
	}

	@Override
	public <T> T find(Class<T> entityClass, Object primaryKey, Map<String, Object> properties) {
		return find( entityClass, primaryKey, null, properties );
	}

	@Override
	public <T> T find(Class<T> entityClass, Object primaryKey, LockModeType lockModeType) {
		return find( entityClass, primaryKey, lockModeType, null );
	}

	@Override
	public <T> T find(Class<T> entityClass, Object primaryKey, LockModeType lockModeType, Map<String, Object> properties) {
		checkOpen();

		LockOptions lockOptions = null;

		try {
			getLoadQueryInfluencers().getEffectiveEntityGraph().applyConfiguredGraph( properties );
			Boolean readOnly = properties == null ? null : (Boolean) properties.get( QueryHints.HINT_READONLY );
			getLoadQueryInfluencers().setReadOnly( readOnly );
			final IdentifierLoadAccess<T> loadAccess = byId( entityClass );
			loadAccess.with( determineAppropriateLocalCacheMode( properties ) );

			if ( lockModeType != null ) {
				if ( !LockModeType.NONE.equals( lockModeType) ) {
					checkTransactionNeededForUpdateOperation();
				}
				lockOptions = buildLockOptions( lockModeType, properties );
				loadAccess.with( lockOptions );
			}

<<<<<<< HEAD
			return loadAccess.load( primaryKey );
=======
			if ( getLoadQueryInfluencers().getEffectiveEntityGraph().getSemantic() == GraphSemantic.FETCH ) {
				setEnforcingFetchGraph( true );
			}
			
			return loadAccess.load( (Serializable) primaryKey );
>>>>>>> 99a4edfa
		}
		catch ( EntityNotFoundException ignored ) {
			// DefaultLoadEventListener#returnNarrowedProxy() may throw ENFE (see HHH-7861 for details),
			// which find() should not throw.  Find() should return null if the entity was not found.
			if ( log.isDebugEnabled() ) {
				String entityName = entityClass != null ? entityClass.getName(): null;
				String identifierValue = primaryKey != null ? primaryKey.toString() : null ;
				log.ignoringEntityNotFound( entityName, identifierValue );
			}
			return null;
		}
		catch ( ObjectDeletedException e ) {
			//the spec is silent about people doing remove() find() on the same PC
			return null;
		}
		catch ( ObjectNotFoundException e ) {
			//should not happen on the entity itself with get
			throw new IllegalArgumentException( e.getMessage(), e );
		}
		catch ( MappingException | TypeMismatchException | ClassCastException e ) {
			throw getExceptionConverter().convert( new IllegalArgumentException( e.getMessage(), e ) );
		}
		catch ( JDBCException e ) {
			if ( accessTransaction().isActive() && accessTransaction().getRollbackOnly() ) {
				// Assume this is similar to the WildFly / IronJacamar "feature" described under HHH-12472.
				// Just log the exception and return null.
				if ( log.isDebugEnabled() ) {
					log.debug( "JDBCException was thrown for a transaction marked for rollback; " +
									"this is probably due to an operation failing fast due to the " +
									"transaction marked for rollback.", e );
				}
				return null;
			}
			else {
				throw getExceptionConverter().convert( e, lockOptions );
			}
		}
		catch ( RuntimeException e ) {
			throw getExceptionConverter().convert( e, lockOptions );
		}
		finally {
			getLoadQueryInfluencers().getEffectiveEntityGraph().clear();
			getLoadQueryInfluencers().setReadOnly( null );
<<<<<<< HEAD
=======
			setEnforcingFetchGraph( false );
>>>>>>> 99a4edfa
		}
	}

	protected CacheMode determineAppropriateLocalCacheMode(Map<String, Object> localProperties) {
		CacheRetrieveMode retrieveMode = null;
		CacheStoreMode storeMode = null;
		if ( localProperties != null ) {
			retrieveMode = determineCacheRetrieveMode( localProperties );
			storeMode = determineCacheStoreMode( localProperties );
		}
		if ( retrieveMode == null ) {
			// use the EM setting
			retrieveMode = fastSessionServices.getCacheRetrieveMode( this.properties );
		}
		if ( storeMode == null ) {
			// use the EM setting
			storeMode = fastSessionServices.getCacheStoreMode( this.properties );
		}
		return CacheModeHelper.interpretCacheMode( storeMode, retrieveMode );
	}

	private static CacheRetrieveMode determineCacheRetrieveMode(Map<String, Object> settings) {
		return ( CacheRetrieveMode ) settings.get( JPA_SHARED_CACHE_RETRIEVE_MODE );
	}

	private static CacheStoreMode determineCacheStoreMode(Map<String, Object> settings) {
		return ( CacheStoreMode ) settings.get( JPA_SHARED_CACHE_STORE_MODE );
	}

	private void checkTransactionNeededForUpdateOperation() {
		checkTransactionNeededForUpdateOperation( "no transaction is in progress" );
	}

	@Override
	public <T> T getReference(Class<T> entityClass, Object primaryKey) {
		checkOpen();

		try {
			return byId( entityClass ).getReference( primaryKey );
		}
		catch ( MappingException | TypeMismatchException | ClassCastException e ) {
			throw getExceptionConverter().convert( new IllegalArgumentException( e.getMessage(), e ) );
		}
		catch ( RuntimeException e ) {
			throw getExceptionConverter().convert( e );
		}
	}

	@Override
	public void lock(Object entity, LockModeType lockModeType) {
		lock( entity, lockModeType, null );
	}

	@Override
	public void lock(Object entity, LockModeType lockModeType, Map<String, Object> properties) {
		checkOpen();
		checkTransactionNeededForUpdateOperation();

		if ( !contains( entity ) ) {
			throw new IllegalArgumentException( "entity not in the persistence context" );
		}

		final LockOptions lockOptions = buildLockOptions( lockModeType, properties );
		try {
			buildLockRequest( lockOptions ).lock( entity );
		}
		catch (RuntimeException e) {
			throw getExceptionConverter().convert( e, lockOptions );
		}
	}

	@Override
	public void refresh(Object entity, Map<String, Object> properties) {
		refresh( entity, null, properties );
	}

	@Override
	public void refresh(Object entity, LockModeType lockModeType) {
		refresh( entity, lockModeType, null );
	}

	@Override
	public void refresh(Object entity, LockModeType lockModeType, Map<String, Object> properties) {
		checkOpen();

		final CacheMode previousCacheMode = getCacheMode();
		final CacheMode refreshCacheMode = determineAppropriateLocalCacheMode( properties );

		LockOptions lockOptions = null;
		try {
			setCacheMode( refreshCacheMode );

			if ( !contains( entity ) ) {
				throw getExceptionConverter().convert( new IllegalArgumentException( "Entity not managed" ) );
			}

			if ( lockModeType != null ) {
				if ( !LockModeType.NONE.equals( lockModeType) ) {
					checkTransactionNeededForUpdateOperation();
				}

				lockOptions = buildLockOptions( lockModeType, properties );
				refresh( entity, lockOptions );
			}
			else {
				refresh( entity );
			}
		}
		catch (MappingException e) {
			throw getExceptionConverter().convert( new IllegalArgumentException( e.getMessage(), e ) );
		}
		catch (RuntimeException e) {
			throw getExceptionConverter().convert( e, lockOptions );
		}
		finally {
			setCacheMode( previousCacheMode );
		}
	}

	private LockOptions buildLockOptions(LockModeType lockModeType, Map<String, Object> properties) {
		LockOptions lockOptions = new LockOptions();
		if ( this.lockOptions != null ) { //otherwise the default LockOptions constructor is the same as DEFAULT_LOCK_OPTIONS
			LockOptions.copy( this.lockOptions, lockOptions );
		}
		lockOptions.setLockMode( LockModeTypeHelper.getLockMode( lockModeType ) );
		if ( properties != null ) {
			LockOptionsHelper.applyPropertiesToLockOptions( properties, () -> lockOptions );
		}
		return lockOptions;
	}

	@Override
	public void detach(Object entity) {
		checkOpen();
		try {
			evict( entity );
		}
		catch (RuntimeException e) {
			throw getExceptionConverter().convert( e );
		}
	}

	@Override
	public LockModeType getLockMode(Object entity) {
		checkOpen();

		if ( !isTransactionInProgress() ) {
			throw new TransactionRequiredException( "Call to EntityManager#getLockMode should occur within transaction according to spec" );
		}

		if ( !contains( entity ) ) {
			throw getExceptionConverter().convert( new IllegalArgumentException( "entity not in the persistence context" ) );
		}

		return LockModeTypeHelper.getLockModeType( getCurrentLockMode( entity ) );

	}

	@Override
	public void setProperty(String propertyName, Object value) {
		checkOpen();

		if ( !( value instanceof Serializable ) ) {
			log.warnf( "Property '%s' is not serializable, value won't be set.", propertyName );
			return;
		}

		if ( propertyName == null ) {
			log.warn( "Property having key null is illegal; value won't be set." );
			return;
		}

		//Store property for future reference:

		if ( properties == null ) {
			properties = computeCurrentSessionProperties();
		}
		properties.put( propertyName, value );

		//now actually update settings, if it's any of these which have a direct impact on this Session state:

		if ( AvailableSettings.FLUSH_MODE.equals( propertyName ) ) {
			setHibernateFlushMode( ConfigurationHelper.getFlushMode( value, FlushMode.AUTO ) );
		}
		else if ( JPA_LOCK_SCOPE.equals( propertyName ) || JPA_LOCK_TIMEOUT.equals(  propertyName ) ) {
			LockOptionsHelper.applyPropertiesToLockOptions( properties, this::getLockOptionsForWrite );
		}
		else if ( JPA_SHARED_CACHE_RETRIEVE_MODE.equals( propertyName ) || JPA_SHARED_CACHE_STORE_MODE.equals(  propertyName ) ) {
			getSession().setCacheMode(
					CacheModeHelper.interpretCacheMode(
							determineCacheStoreMode( properties ),
							determineCacheRetrieveMode( properties )
					)
			);
		}
	}

	private Map<String, Object> computeCurrentSessionProperties() {
		final HashMap<String, Object> map = new HashMap<>( fastSessionServices.defaultSessionProperties );
		//The FLUSH_MODE is always set at Session creation time, so it needs special treatment to not eagerly initialize this Map:
		map.put( AvailableSettings.FLUSH_MODE, getHibernateFlushMode().name() );
		return map;
	}

	@Override
	public Map<String, Object> getProperties() {
		if ( properties == null ) {
			properties = computeCurrentSessionProperties();
		}
		return Collections.unmodifiableMap( properties );
	}

	@Override
	public StoredProcedureQuery createNamedStoredProcedureQuery(String name) {
		checkOpen();
		try {
			final NamedCallableQueryMemento memento = getFactory().getQueryEngine()
					.getNamedQueryRepository()
					.getCallableQueryMemento( name );
			if ( memento == null ) {
				throw new IllegalArgumentException( "No @NamedStoredProcedureQuery was found with that name : " + name );
			}
			return memento.makeProcedureCall( this );
		}
		catch ( RuntimeException e ) {
			throw getExceptionConverter().convert( e );
		}
	}

	@Override
	public StoredProcedureQuery createStoredProcedureQuery(String procedureName) {
		try {
			return createStoredProcedureCall( procedureName );
		}
		catch ( RuntimeException e ) {
			throw getExceptionConverter().convert( e );
		}
	}

	@Override
	public StoredProcedureQuery createStoredProcedureQuery(String procedureName, Class... resultClasses) {
		try {
			return createStoredProcedureCall( procedureName, resultClasses );
		}
		catch ( RuntimeException e ) {
			throw getExceptionConverter().convert( e );
		}
	}

	@Override
	public StoredProcedureQuery createStoredProcedureQuery(String procedureName, String... resultSetMappings) {
		checkOpen();
		try {
			try {
				return createStoredProcedureCall( procedureName, resultSetMappings );
			}
			catch (UnknownSqlResultSetMappingException unknownResultSetMapping) {
				throw new IllegalArgumentException( unknownResultSetMapping.getMessage(), unknownResultSetMapping );
			}
		}
		catch ( RuntimeException e ) {
			throw getExceptionConverter().convert( e );
		}
	}

	@Override
	public void joinTransaction() {
		checkOpen();
		joinTransaction( true );
	}

	private void joinTransaction(boolean explicitRequest) {
		if ( !getTransactionCoordinator().getTransactionCoordinatorBuilder().isJta() ) {
			if ( explicitRequest ) {
				log.callingJoinTransactionOnNonJtaEntityManager();
			}
			return;
		}

		try {
			getTransactionCoordinator().explicitJoin();
		}
		catch (TransactionRequiredForJoinException e) {
			throw new TransactionRequiredException( e.getMessage() );
		}
		catch (HibernateException he) {
			throw getExceptionConverter().convert( he );
		}
	}

	@Override
	public boolean isJoinedToTransaction() {
		checkOpen();
		return getTransactionCoordinator().isJoined();
	}

	@Override
	@SuppressWarnings("unchecked")
	public <T> T unwrap(Class<T> clazz) {
		checkOpen();

		if ( Session.class.isAssignableFrom( clazz ) ) {
			return (T) this;
		}
		if ( SessionImplementor.class.isAssignableFrom( clazz ) ) {
			return (T) this;
		}
		if ( SharedSessionContractImplementor.class.isAssignableFrom( clazz ) ) {
			return (T) this;
		}
		if ( EntityManager.class.isAssignableFrom( clazz ) ) {
			return (T) this;
		}

		throw new PersistenceException( "Hibernate cannot unwrap " + clazz );
	}

	@Override
	public Object getDelegate() {
		checkOpen();
		return this;
	}

	@Override
	public SessionFactoryImplementor getEntityManagerFactory() {
		checkOpen();
		return getFactory();
	}

	@Override
	public MetamodelImplementor getMetamodel() {
		checkOpen();
		return getFactory().getMetamodel();
	}

	@Override
	public <T> RootGraphImplementor<T> createEntityGraph(Class<T> rootType) {
		checkOpen();
		return new RootGraphImpl<>( null, getMetamodel().entity( rootType ), getEntityManagerFactory().getJpaMetamodel() );
	}

	@Override
	public RootGraphImplementor<?> createEntityGraph(String graphName) {
		checkOpen();
		final RootGraphImplementor named = getEntityManagerFactory().findEntityGraphByName( graphName );
		if ( named == null ) {
			return null;
		}
		return named.makeRootGraph( graphName, true );
	}

	@Override
	public RootGraphImplementor<?> getEntityGraph(String graphName) {
		checkOpen();
		final RootGraphImplementor named = getEntityManagerFactory().findEntityGraphByName( graphName );
		if ( named == null ) {
			throw new IllegalArgumentException( "Could not locate EntityGraph with given name : " + graphName );
		}
		return named;
	}

	@Override
	public <T> List<EntityGraph<? super T>> getEntityGraphs(Class<T> entityClass) {
		checkOpen();
		return getEntityManagerFactory().findEntityGraphsByType( entityClass );
	}

	/**
	 * Used by JDK serialization...
	 *
	 * @param oos The output stream to which we are being written...
	 *
	 * @throws IOException Indicates a general IO stream exception
	 */
	private void writeObject(ObjectOutputStream oos) throws IOException {
		if ( log.isTraceEnabled() ) {
			log.tracef( "Serializing Session [%s]", getSessionIdentifier() );
		}

		oos.defaultWriteObject();

		persistenceContext.serialize( oos );
		actionQueue.serialize( oos );

		oos.writeObject( loadQueryInfluencers );
	}

	/**
	 * Used by JDK serialization...
	 *
	 * @param ois The input stream from which we are being read...
	 *
	 * @throws IOException Indicates a general IO stream exception
	 * @throws ClassNotFoundException Indicates a class resolution issue
	 */
	private void readObject(ObjectInputStream ois) throws IOException, ClassNotFoundException, SQLException {
		if ( log.isTraceEnabled() ) {
			log.tracef( "Deserializing Session [%s]", getSessionIdentifier() );
		}

		ois.defaultReadObject();

		persistenceContext = StatefulPersistenceContext.deserialize( ois, this );
		actionQueue = ActionQueue.deserialize( ois, this );

		loadQueryInfluencers = (LoadQueryInfluencers) ois.readObject();

		// LoadQueryInfluencers#getEnabledFilters() tries to validate each enabled
		// filter, which will fail when called before FilterImpl#afterDeserialize( factory );
		// Instead lookup the filter by name and then call FilterImpl#afterDeserialize( factory ).
		for ( String filterName : loadQueryInfluencers.getEnabledFilterNames() ) {
			( (FilterImpl) loadQueryInfluencers.getEnabledFilter( filterName ) ).afterDeserialize( getFactory() );
		}
	}

	private Boolean getReadOnlyFromLoadQueryInfluencers() {
		Boolean readOnly = null;
		if ( loadQueryInfluencers != null ) {
			readOnly = loadQueryInfluencers.getReadOnly();
		}
		return readOnly;
	}

	@Override
	public boolean isEnforcingFetchGraph() {
		return this.isEnforcingFetchGraph;
	}

	@Override
	public void setEnforcingFetchGraph(boolean isEnforcingFetchGraph) {
		this.isEnforcingFetchGraph = isEnforcingFetchGraph;
	}

}<|MERGE_RESOLUTION|>--- conflicted
+++ resolved
@@ -113,6 +113,7 @@
 import org.hibernate.graph.GraphSemantic;
 import org.hibernate.graph.RootGraph;
 import org.hibernate.graph.internal.RootGraphImpl;
+import org.hibernate.graph.spi.GraphImplementor;
 import org.hibernate.graph.spi.RootGraphImplementor;
 import org.hibernate.jpa.AvailableSettings;
 import org.hibernate.jpa.QueryHints;
@@ -184,11 +185,8 @@
 	private transient LoadEvent loadEvent; //cached LoadEvent instance
 
 	private transient TransactionObserver transactionObserver;
-<<<<<<< HEAD
-=======
 
 	private transient boolean isEnforcingFetchGraph;
->>>>>>> 99a4edfa
 
 	public SessionImpl(SessionFactoryImpl factory, SessionCreationOptions options) {
 		super( factory, options );
@@ -1461,300 +1459,6 @@
 		return ( (HibernateProxy) proxy ).getHibernateLazyInitializer().getIdentifier();
 	}
 
-<<<<<<< HEAD
-=======
-	private FilterQueryPlan getFilterQueryPlan(
-			Object collection,
-			String filter,
-			QueryParameters parameters,
-			boolean shallow) throws HibernateException {
-		if ( collection == null ) {
-			throw new NullPointerException( "null collection passed to filter" );
-		}
-
-		CollectionEntry entry = persistenceContext.getCollectionEntryOrNull( collection );
-		final CollectionPersister roleBeforeFlush = ( entry == null ) ? null : entry.getLoadedPersister();
-
-		FilterQueryPlan plan = null;
-		final Map<String, Filter> enabledFilters = getLoadQueryInfluencers().getEnabledFilters();
-		final SessionFactoryImplementor factory = getFactory();
-		if ( roleBeforeFlush == null ) {
-			// if it was previously unreferenced, we need to flush in order to
-			// get its state into the database in order to execute query
-			flush();
-			entry = persistenceContext.getCollectionEntryOrNull( collection );
-			CollectionPersister roleAfterFlush = ( entry == null ) ? null : entry.getLoadedPersister();
-			if ( roleAfterFlush == null ) {
-				throw new QueryException( "The collection was unreferenced" );
-			}
-			plan = factory.getQueryPlanCache().getFilterQueryPlan(
-					filter,
-					roleAfterFlush.getRole(),
-					shallow,
-					enabledFilters
-			);
-		}
-		else {
-			// otherwise, we only need to flush if there are in-memory changes
-			// to the queried tables
-			plan = factory.getQueryPlanCache().getFilterQueryPlan(
-					filter,
-					roleBeforeFlush.getRole(),
-					shallow,
-					enabledFilters
-			);
-			if ( autoFlushIfRequired( plan.getQuerySpaces() ) ) {
-				// might need to run a different filter entirely after the flush
-				// because the collection role may have changed
-				entry = persistenceContext.getCollectionEntryOrNull( collection );
-				CollectionPersister roleAfterFlush = ( entry == null ) ? null : entry.getLoadedPersister();
-				if ( roleBeforeFlush != roleAfterFlush ) {
-					if ( roleAfterFlush == null ) {
-						throw new QueryException( "The collection was dereferenced" );
-					}
-					plan = factory.getQueryPlanCache().getFilterQueryPlan(
-							filter,
-							roleAfterFlush.getRole(),
-							shallow,
-							enabledFilters
-					);
-				}
-			}
-		}
-
-		if ( parameters != null ) {
-			parameters.getNamedParameters().put(
-					CollectionFilterKeyParameterSpecification.PARAM_KEY,
-					new TypedValue(
-							entry.getLoadedPersister().getKeyType(),
-							entry.getLoadedKey()
-					)
-			);
-		}
-
-		return plan;
-	}
-
-	@Override
-	public List listFilter(Object collection, String filter, QueryParameters queryParameters) {
-		checkOpenOrWaitingForAutoClose();
-		pulseTransactionCoordinator();
-		FilterQueryPlan plan = getFilterQueryPlan( collection, filter, queryParameters, false );
-		List results = Collections.EMPTY_LIST;
-
-		boolean success = false;
-		dontFlushFromFind++;   //stops flush being called multiple times if this method is recursively called
-		try {
-			results = plan.performList( queryParameters, this );
-			success = true;
-		}
-		finally {
-			dontFlushFromFind--;
-			afterOperation( success );
-			delayedAfterCompletion();
-		}
-		return results;
-	}
-
-	@Override
-	public Iterator iterateFilter(Object collection, String filter, QueryParameters queryParameters) {
-		checkOpenOrWaitingForAutoClose();
-		pulseTransactionCoordinator();
-		FilterQueryPlan plan = getFilterQueryPlan( collection, filter, queryParameters, true );
-		Iterator itr = plan.performIterate( queryParameters, this );
-		delayedAfterCompletion();
-		return itr;
-	}
-
-	@Override
-	public Criteria createCriteria(Class persistentClass, String alias) {
-		DeprecationLogger.DEPRECATION_LOGGER.deprecatedLegacyCriteria();
-		checkOpen();
-		checkTransactionSynchStatus();
-		return new CriteriaImpl( persistentClass.getName(), alias, this );
-	}
-
-	@Override
-	public Criteria createCriteria(String entityName, String alias) {
-		DeprecationLogger.DEPRECATION_LOGGER.deprecatedLegacyCriteria();
-		checkOpen();
-		checkTransactionSynchStatus();
-		return new CriteriaImpl( entityName, alias, this );
-	}
-
-	@Override
-	public Criteria createCriteria(Class persistentClass) {
-		DeprecationLogger.DEPRECATION_LOGGER.deprecatedLegacyCriteria();
-		checkOpen();
-		checkTransactionSynchStatus();
-		return new CriteriaImpl( persistentClass.getName(), this );
-	}
-
-	@Override
-	public Criteria createCriteria(String entityName) {
-		DeprecationLogger.DEPRECATION_LOGGER.deprecatedLegacyCriteria();
-		checkOpen();
-		checkTransactionSynchStatus();
-		return new CriteriaImpl( entityName, this );
-	}
-
-	@Override
-	public ScrollableResultsImplementor scroll(Criteria criteria, ScrollMode scrollMode) {
-		// TODO: Is this guaranteed to always be CriteriaImpl?
-		CriteriaImpl criteriaImpl = (CriteriaImpl) criteria;
-
-		checkOpenOrWaitingForAutoClose();
-		pulseTransactionCoordinator();
-
-		String entityName = criteriaImpl.getEntityOrClassName();
-		CriteriaLoader loader = new CriteriaLoader(
-				getOuterJoinLoadable( entityName ),
-				getFactory(),
-				criteriaImpl,
-				entityName,
-				getLoadQueryInfluencers()
-		);
-		autoFlushIfRequired( loader.getQuerySpaces() );
-		dontFlushFromFind++;
-		try {
-			return loader.scroll( this, scrollMode );
-		}
-		finally {
-			delayedAfterCompletion();
-			dontFlushFromFind--;
-		}
-	}
-
-	@Override
-	public List list(Criteria criteria) throws HibernateException {
-		// TODO: Is this guaranteed to always be CriteriaImpl?
-		CriteriaImpl criteriaImpl = (CriteriaImpl) criteria;
-		if ( criteriaImpl.getMaxResults() != null && criteriaImpl.getMaxResults() == 0 ) {
-			return Collections.EMPTY_LIST;
-		}
-
-		final NaturalIdLoadAccess naturalIdLoadAccess = this.tryNaturalIdLoadAccess( criteriaImpl );
-		if ( naturalIdLoadAccess != null ) {
-			// EARLY EXIT!
-			return Arrays.asList( naturalIdLoadAccess.load() );
-		}
-
-
-		checkOpenOrWaitingForAutoClose();
-//		checkTransactionSynchStatus();
-
-		String[] implementors = getFactory().getMetamodel().getImplementors( criteriaImpl.getEntityOrClassName() );
-		int size = implementors.length;
-
-		CriteriaLoader[] loaders = new CriteriaLoader[size];
-		Set spaces = new HashSet();
-		for ( int i = 0; i < size; i++ ) {
-
-			loaders[i] = new CriteriaLoader(
-					getOuterJoinLoadable( implementors[i] ),
-					getFactory(),
-					criteriaImpl,
-					implementors[i],
-					getLoadQueryInfluencers()
-			);
-
-			spaces.addAll( loaders[i].getQuerySpaces() );
-
-		}
-
-		autoFlushIfRequired( spaces );
-
-		List results = Collections.EMPTY_LIST;
-		dontFlushFromFind++;
-		boolean success = false;
-		try {
-			for ( int i = 0; i < size; i++ ) {
-				final List currentResults = loaders[i].list( this );
-				currentResults.addAll( results );
-				results = currentResults;
-			}
-			success = true;
-		}
-		finally {
-			dontFlushFromFind--;
-			afterOperation( success );
-			delayedAfterCompletion();
-		}
-
-		return results;
-	}
-
-	/**
-	 * Checks to see if the CriteriaImpl is a naturalId lookup that can be done via
-	 * NaturalIdLoadAccess
-	 *
-	 * @param criteria The criteria to check as a complete natural identifier lookup.
-	 *
-	 * @return A fully configured NaturalIdLoadAccess or null, if null is returned the standard CriteriaImpl execution
-	 * should be performed
-	 */
-	private NaturalIdLoadAccess tryNaturalIdLoadAccess(CriteriaImpl criteria) {
-		// See if the criteria lookup is by naturalId
-		if ( !criteria.isLookupByNaturalKey() ) {
-			return null;
-		}
-
-		final String entityName = criteria.getEntityOrClassName();
-		final EntityPersister entityPersister = getFactory().getMetamodel().entityPersister( entityName );
-
-		// Verify the entity actually has a natural id, needed for legacy support as NaturalIdentifier criteria
-		// queries did no natural id validation
-		if ( !entityPersister.hasNaturalIdentifier() ) {
-			return null;
-		}
-
-		// Since isLookupByNaturalKey is true there can be only one CriterionEntry and getCriterion() will
-		// return an instance of NaturalIdentifier
-		final CriterionEntry criterionEntry = criteria.iterateExpressionEntries().next();
-		final NaturalIdentifier naturalIdentifier = (NaturalIdentifier) criterionEntry.getCriterion();
-
-		final Map<String, Object> naturalIdValues = naturalIdentifier.getNaturalIdValues();
-		final int[] naturalIdentifierProperties = entityPersister.getNaturalIdentifierProperties();
-
-		// Verify the NaturalIdentifier criterion includes all naturalId properties, first check that the property counts match
-		if ( naturalIdentifierProperties.length != naturalIdValues.size() ) {
-			return null;
-		}
-
-		final String[] propertyNames = entityPersister.getPropertyNames();
-		final NaturalIdLoadAccess naturalIdLoader = this.byNaturalId( entityName );
-
-		// Build NaturalIdLoadAccess and in the process verify all naturalId properties were specified
-		for ( int naturalIdentifierProperty : naturalIdentifierProperties ) {
-			final String naturalIdProperty = propertyNames[naturalIdentifierProperty];
-			final Object naturalIdValue = naturalIdValues.get( naturalIdProperty );
-
-			if ( naturalIdValue == null ) {
-				// A NaturalId property is missing from the criteria query, can't use NaturalIdLoadAccess
-				return null;
-			}
-
-			naturalIdLoader.using( naturalIdProperty, naturalIdValue );
-		}
-
-		// Criteria query contains a valid naturalId, use the new API
-		log.warn(
-				"Session.byNaturalId(" + entityName
-						+ ") should be used for naturalId queries instead of Restrictions.naturalId() from a Criteria"
-		);
-
-		return naturalIdLoader;
-	}
-
-	private OuterJoinLoadable getOuterJoinLoadable(String entityName) throws MappingException {
-		EntityPersister persister = getFactory().getMetamodel().entityPersister( entityName );
-		if ( !( persister instanceof OuterJoinLoadable ) ) {
-			throw new MappingException( "class persister is not OuterJoinLoadable: " + entityName );
-		}
-		return (OuterJoinLoadable) persister;
-	}
-
->>>>>>> 99a4edfa
 	@Override
 	public boolean contains(Object object) {
 		checkOpen();
@@ -3056,15 +2760,11 @@
 				loadAccess.with( lockOptions );
 			}
 
-<<<<<<< HEAD
-			return loadAccess.load( primaryKey );
-=======
 			if ( getLoadQueryInfluencers().getEffectiveEntityGraph().getSemantic() == GraphSemantic.FETCH ) {
 				setEnforcingFetchGraph( true );
 			}
-			
-			return loadAccess.load( (Serializable) primaryKey );
->>>>>>> 99a4edfa
+
+			return loadAccess.load( primaryKey );
 		}
 		catch ( EntityNotFoundException ignored ) {
 			// DefaultLoadEventListener#returnNarrowedProxy() may throw ENFE (see HHH-7861 for details),
@@ -3108,10 +2808,7 @@
 		finally {
 			getLoadQueryInfluencers().getEffectiveEntityGraph().clear();
 			getLoadQueryInfluencers().setReadOnly( null );
-<<<<<<< HEAD
-=======
 			setEnforcingFetchGraph( false );
->>>>>>> 99a4edfa
 		}
 	}
 

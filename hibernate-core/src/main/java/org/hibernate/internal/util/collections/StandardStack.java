/*
 * Hibernate, Relational Persistence for Idiomatic Java
 *
 * License: GNU Lesser General Public License (LGPL), version 2.1 or later
 * See the lgpl.txt file in the root directory or http://www.gnu.org/licenses/lgpl-2.1.html
 */
package org.hibernate.internal.util.collections;

import java.util.ArrayDeque;
import java.util.Deque;

/**
 * A general-purpose stack impl supporting null values.
 *
 * @param <T> The type of things stored in the stack
 *
 * @author Steve Ebersole
 * @author Sanne Grinovero
 */
public final class StandardStack<T> implements Stack<T> {
	@SuppressWarnings("unchecked")
	private final T nullMarker = (T) new Object();

	private T current;

	private ArrayDeque internalStack;
	private static final Object NULL_TOKEN = new Object();

	public StandardStack() {
	}

	public StandardStack(T initial) {
		current = initial;
	}

	@Override
	public void push(T newCurrent) {
<<<<<<< HEAD
		if ( newCurrent == null ) {
			newCurrent = nullMarker;
		}

		if ( current != null ) {
			internalStack.addFirst( current );
		}

		current = newCurrent;
=======
		Object toStore = newCurrent;
		if ( newCurrent == null ) {
			toStore = NULL_TOKEN;
		}
		stackInstanceExpected().addFirst( toStore );
	}

	private Deque stackInstanceExpected() {
		if ( internalStack == null ) {
			//"7" picked to use 8, but skipping the odd initialCapacity method
			internalStack = new ArrayDeque<>(7);
		}
		return internalStack;
>>>>>>> 9dd6cd06
	}

	@Override
	public T pop() {
<<<<<<< HEAD
		final T popped = this.current;
		if ( internalStack.isEmpty() ) {
			this.current = null;
		}
		else {
			this.current = internalStack.removeFirst();
		}

		return popped == nullMarker ? null : popped;
=======
		return convert( stackInstanceExpected().removeFirst() );
	}

	private T convert(final Object internalStoredObject) {
		if ( internalStoredObject == NULL_TOKEN ) {
			return null;
		}
		return (T) internalStoredObject;
>>>>>>> 9dd6cd06
	}

	@Override
	public T getCurrent() {
<<<<<<< HEAD
		return current == nullMarker ? null : current;
=======
		if ( internalStack == null ) {
			return null;
		}
		return convert( internalStack.peek() );
>>>>>>> 9dd6cd06
	}

	@Override
	public int depth() {
<<<<<<< HEAD
		if ( current == null ) {
			return 0;
		}
		else if ( internalStack.isEmpty() ) {
			return 1;
		}
		else {
			return internalStack.size() + 1;
		}
=======
		if ( internalStack == null ) {
			return 0;
		}
		return internalStack.size();
>>>>>>> 9dd6cd06
	}

	@Override
	public boolean isEmpty() {
<<<<<<< HEAD
		return current == null;
=======
		if ( internalStack == null ) {
			return true;
		}
		return internalStack.isEmpty();
>>>>>>> 9dd6cd06
	}

	@Override
	public void clear() {
<<<<<<< HEAD
		current = null;
		internalStack.clear();
=======
		if ( internalStack != null ) {
			internalStack.clear();
		}
>>>>>>> 9dd6cd06
	}

	@Override
	public void visitRootFirst(Consumer<T> action) {
		final int stackSize = internalStack.size();
		for ( int i = stackSize - 1; i >= 0; i-- ) {
			action.accept( internalStack.get( i ) );
		}
		if ( current != null ) {
			action.accept( current );
		}
	}

	@Override
	public <X> X findCurrentFirst(Function<T, X> function) {
		if ( current != null ) {
			{
				final X result = function.apply( current );

				if ( result != null ) {
					return result;
				}
			}

			for ( T t : internalStack ) {
				final X result = function.apply( t );
				if ( result != null ) {
					return result;
				}
			}
		}

		return null;
	}
}<|MERGE_RESOLUTION|>--- conflicted
+++ resolved
@@ -8,6 +8,9 @@
 
 import java.util.ArrayDeque;
 import java.util.Deque;
+import java.util.Iterator;
+import java.util.function.Consumer;
+import java.util.function.Function;
 
 /**
  * A general-purpose stack impl supporting null values.
@@ -18,34 +21,19 @@
  * @author Sanne Grinovero
  */
 public final class StandardStack<T> implements Stack<T> {
-	@SuppressWarnings("unchecked")
-	private final T nullMarker = (T) new Object();
 
-	private T current;
-
-	private ArrayDeque internalStack;
+	private ArrayDeque<T> internalStack;
 	private static final Object NULL_TOKEN = new Object();
 
 	public StandardStack() {
 	}
 
 	public StandardStack(T initial) {
-		current = initial;
+		stackInstanceExpected().addFirst( initial );
 	}
 
 	@Override
 	public void push(T newCurrent) {
-<<<<<<< HEAD
-		if ( newCurrent == null ) {
-			newCurrent = nullMarker;
-		}
-
-		if ( current != null ) {
-			internalStack.addFirst( current );
-		}
-
-		current = newCurrent;
-=======
 		Object toStore = newCurrent;
 		if ( newCurrent == null ) {
 			toStore = NULL_TOKEN;
@@ -56,25 +44,13 @@
 	private Deque stackInstanceExpected() {
 		if ( internalStack == null ) {
 			//"7" picked to use 8, but skipping the odd initialCapacity method
-			internalStack = new ArrayDeque<>(7);
+			internalStack = new ArrayDeque<>( 7 );
 		}
 		return internalStack;
->>>>>>> 9dd6cd06
 	}
 
 	@Override
 	public T pop() {
-<<<<<<< HEAD
-		final T popped = this.current;
-		if ( internalStack.isEmpty() ) {
-			this.current = null;
-		}
-		else {
-			this.current = internalStack.removeFirst();
-		}
-
-		return popped == nullMarker ? null : popped;
-=======
 		return convert( stackInstanceExpected().removeFirst() );
 	}
 
@@ -83,95 +59,64 @@
 			return null;
 		}
 		return (T) internalStoredObject;
->>>>>>> 9dd6cd06
 	}
 
 	@Override
 	public T getCurrent() {
-<<<<<<< HEAD
-		return current == nullMarker ? null : current;
-=======
 		if ( internalStack == null ) {
 			return null;
 		}
 		return convert( internalStack.peek() );
->>>>>>> 9dd6cd06
 	}
 
 	@Override
 	public int depth() {
-<<<<<<< HEAD
-		if ( current == null ) {
-			return 0;
-		}
-		else if ( internalStack.isEmpty() ) {
-			return 1;
-		}
-		else {
-			return internalStack.size() + 1;
-		}
-=======
 		if ( internalStack == null ) {
 			return 0;
 		}
 		return internalStack.size();
->>>>>>> 9dd6cd06
 	}
 
 	@Override
 	public boolean isEmpty() {
-<<<<<<< HEAD
-		return current == null;
-=======
 		if ( internalStack == null ) {
 			return true;
 		}
 		return internalStack.isEmpty();
->>>>>>> 9dd6cd06
 	}
 
 	@Override
 	public void clear() {
-<<<<<<< HEAD
-		current = null;
-		internalStack.clear();
-=======
 		if ( internalStack != null ) {
 			internalStack.clear();
 		}
->>>>>>> 9dd6cd06
 	}
 
 	@Override
 	public void visitRootFirst(Consumer<T> action) {
-		final int stackSize = internalStack.size();
-		for ( int i = stackSize - 1; i >= 0; i-- ) {
-			action.accept( internalStack.get( i ) );
+		if ( internalStack == null ) {
+			return;
 		}
-		if ( current != null ) {
-			action.accept( current );
+		final Iterator<T> iterator = internalStack.descendingIterator();
+		while ( iterator.hasNext() ) {
+			action.accept( iterator.next() );
 		}
 	}
 
 	@Override
 	public <X> X findCurrentFirst(Function<T, X> function) {
-		if ( current != null ) {
-			{
-				final X result = function.apply( current );
-
-				if ( result != null ) {
-					return result;
-				}
-			}
-
-			for ( T t : internalStack ) {
-				final X result = function.apply( t );
-				if ( result != null ) {
-					return result;
-				}
+		if ( internalStack == null ) {
+			return null;
+		}
+		final Iterator<T> iterator = internalStack.iterator();
+		while ( iterator.hasNext() ) {
+			final X result = function.apply( iterator.next() );
+			if ( result != null ) {
+				return result;
 			}
 		}
 
 		return null;
 	}
+
 }
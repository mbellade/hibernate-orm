--- conflicted
+++ resolved
@@ -79,13 +79,8 @@
 		return source.getPersistenceContextInternal().reassociateIfUninitializedProxy( object );
 	}
 
-<<<<<<< HEAD
 	protected Object performSaveOrUpdate(SaveOrUpdateEvent event) {
-		EntityState entityState = getEntityState(
-=======
-	protected Serializable performSaveOrUpdate(SaveOrUpdateEvent event) {
 		EntityState entityState = EntityState.getEntityState(
->>>>>>> 4318349b
 				event.getEntity(),
 				event.getEntityName(),
 				event.getEntry(),

/*
 * Hibernate, Relational Persistence for Idiomatic Java
 *
 * License: GNU Lesser General Public License (LGPL), version 2.1 or later.
 * See the lgpl.txt file in the root directory or <http://www.gnu.org/licenses/lgpl-2.1.html>.
 */
package org.hibernate.engine.internal;

import java.io.IOException;
import java.io.InvalidObjectException;
import java.io.ObjectInputStream;
import java.io.ObjectOutputStream;
import java.io.Serializable;
import java.util.ArrayList;
import java.util.Collection;
import java.util.Collections;
import java.util.HashMap;
import java.util.HashSet;
import java.util.IdentityHashMap;
import java.util.Iterator;
import java.util.Map;
import java.util.Map.Entry;
import java.util.concurrent.ConcurrentMap;
import java.util.function.BiConsumer;
import java.util.function.Consumer;
import java.util.function.Supplier;

import org.hibernate.AssertionFailure;
import org.hibernate.Hibernate;
import org.hibernate.HibernateException;
import org.hibernate.LockMode;
import org.hibernate.MappingException;
import org.hibernate.NonUniqueObjectException;
import org.hibernate.PersistentObjectException;
import org.hibernate.TransientObjectException;
import org.hibernate.action.spi.AfterTransactionCompletionProcess;
import org.hibernate.bytecode.enhance.spi.interceptor.BytecodeLazyAttributeInterceptor;
import org.hibernate.bytecode.enhance.spi.interceptor.EnhancementAsProxyLazinessInterceptor;
import org.hibernate.bytecode.enhance.spi.interceptor.LazyAttributeLoadingInterceptor;
import org.hibernate.cache.spi.access.NaturalIdDataAccess;
import org.hibernate.cache.spi.access.SoftLock;
import org.hibernate.collection.spi.PersistentCollection;
import org.hibernate.engine.spi.AssociationKey;
import org.hibernate.engine.spi.BatchFetchQueue;
import org.hibernate.engine.spi.CachedNaturalIdValueSource;
import org.hibernate.engine.spi.CollectionEntry;
import org.hibernate.engine.spi.CollectionKey;
import org.hibernate.engine.spi.EntityEntry;
import org.hibernate.engine.spi.EntityKey;
import org.hibernate.engine.spi.EntityUniqueKey;
import org.hibernate.engine.spi.ManagedEntity;
import org.hibernate.engine.spi.PersistenceContext;
import org.hibernate.engine.spi.PersistentAttributeInterceptable;
import org.hibernate.engine.spi.PersistentAttributeInterceptor;
import org.hibernate.engine.spi.SessionFactoryImplementor;
import org.hibernate.engine.spi.SessionImplementor;
import org.hibernate.engine.spi.SharedSessionContractImplementor;
import org.hibernate.engine.spi.Status;
import org.hibernate.event.spi.EventSource;
import org.hibernate.internal.CoreMessageLogger;
import org.hibernate.internal.util.collections.CollectionHelper;
import org.hibernate.internal.util.collections.ConcurrentReferenceHashMap;
import org.hibernate.internal.util.collections.IdentityMap;
import org.hibernate.metamodel.spi.MetamodelImplementor;
import org.hibernate.persister.collection.CollectionPersister;
import org.hibernate.persister.entity.EntityPersister;
import org.hibernate.pretty.MessageHelper;
import org.hibernate.proxy.HibernateProxy;
import org.hibernate.proxy.LazyInitializer;
import org.hibernate.sql.results.spi.LoadContexts;
import org.hibernate.stat.internal.StatsHelper;
import org.hibernate.stat.spi.StatisticsImplementor;
import org.hibernate.type.CollectionType;

import org.jboss.logging.Logger;

/**
 * A <strong>stateful</strong> implementation of the {@link PersistenceContext} contract meaning that we maintain this
 * state throughout the life of the persistence context.
 * <p/>
 * IMPL NOTE: There is meant to be a one-to-one correspondence between a {@link org.hibernate.internal.SessionImpl}
 * and a PersistentContext.  Event listeners and other Session collaborators then use the PersistentContext to drive
 * their processing.
 *
 * @author Steve Ebersole
 * @author Sanne Grinovero
 */
public class StatefulPersistenceContext implements PersistenceContext {
	private static final CoreMessageLogger LOG = Logger.getMessageLogger(
			CoreMessageLogger.class,
			StatefulPersistenceContext.class.getName()
	);

	private static final int INIT_COLL_SIZE = 8;

	/*
		Eagerly Initialized Fields
		the following fields are used in all circumstances, and are not worth (or not suited) to being converted into lazy
	 */
	private SharedSessionContractImplementor session;
	private EntityEntryContext entityEntryContext;

	/*
		Everything else below should be carefully initialized only on first need;
		this optimisation is very effective as null checks are free, while allocation costs
		are very often the dominating cost of an application using ORM.
		This is not general advice, but it's worth the added maintenance burden in this case
		as this is a very central component of our library.
	 */

	// Loaded entity instances, by EntityKey
	private HashMap<EntityKey, Object> entitiesByKey;

	// Loaded entity instances, by EntityUniqueKey
	private HashMap<EntityUniqueKey, Object> entitiesByUniqueKey;

	// Entity proxies, by EntityKey
	private ConcurrentReferenceHashMap<EntityKey, Object> proxiesByKey;

	// Snapshots of current database state for entities
	// that have *not* been loaded
	private HashMap<EntityKey, Object> entitySnapshotsByKey;

	// Identity map of array holder ArrayHolder instances, by the array instance
	private IdentityHashMap<Object, PersistentCollection> arrayHolders;

	// Identity map of CollectionEntry instances, by the collection wrapper
	private IdentityMap<PersistentCollection, CollectionEntry> collectionEntries;

	// Collection wrappers, by the CollectionKey
	private HashMap<CollectionKey, PersistentCollection> collectionsByKey;

	// Set of EntityKeys of deleted objects
	private HashSet<EntityKey> nullifiableEntityKeys;

	// properties that we have tried to load, and not found in the database
	private HashSet<AssociationKey> nullAssociations;

	// A list of collection wrappers that were instantiating during result set
	// processing, that we will need to initialize at the end of the query
	private ArrayList<PersistentCollection> nonlazyCollections;

	// A container for collections we load up when the owning entity is not
	// yet loaded ... for now, this is purely transient!
	private HashMap<CollectionKey,PersistentCollection> unownedCollections;

	// Parent entities cache by their child for cascading
	// May be empty or not contains all relation
	private IdentityHashMap<Object,Object> parentsByChild;

	private int cascading;
	private int loadCounter;
	private int removeOrphanBeforeUpdatesCounter;
	private boolean flushing;

	private boolean defaultReadOnly;
	private boolean hasNonReadOnlyEntities;

	private LoadContexts loadContexts;
	private BatchFetchQueue batchFetchQueue;

	/**
	 * Constructs a PersistentContext, bound to the given session.
	 *
	 * @param session The session "owning" this context.
	 */
	public StatefulPersistenceContext(SharedSessionContractImplementor session) {
		this.session = session;
		this.entityEntryContext = new EntityEntryContext( this );
	}

	private ConcurrentMap<EntityKey, Object> getOrInitializeProxiesByKey() {
		if ( proxiesByKey == null ) {
			//noinspection unchecked
			proxiesByKey = new ConcurrentReferenceHashMap<>(
					INIT_COLL_SIZE,
					.75f,
					1,
					ConcurrentReferenceHashMap.ReferenceType.STRONG,
					ConcurrentReferenceHashMap.ReferenceType.WEAK,
					null
			);
		}
		return proxiesByKey;
	}

	@Override
	public boolean isStateless() {
		return false;
	}

	@Override
	public SharedSessionContractImplementor getSession() {
		return session;
	}

	@Override
	public LoadContexts getLoadContexts() {
		if ( loadContexts == null ) {
			loadContexts = new LoadContexts( this );
		}
		return loadContexts;
	}

	@Override
	public void addUnownedCollection(CollectionKey key, PersistentCollection collection) {
		if ( unownedCollections == null ) {
			unownedCollections = CollectionHelper.mapOfSize( INIT_COLL_SIZE );
		}
		unownedCollections.put( key, collection );
	}

	@Override
	public PersistentCollection useUnownedCollection(CollectionKey key) {
		return ( unownedCollections == null ) ? null : unownedCollections.remove( key );
	}

	@Override
	public BatchFetchQueue getBatchFetchQueue() {
		if ( batchFetchQueue == null ) {
			batchFetchQueue = new BatchFetchQueue( this );
		}
		return batchFetchQueue;
	}

	@Override
	public void clear() {
		if ( proxiesByKey != null ) {
			proxiesByKey.forEach( (k,o) -> {
				if ( o != null) {
					((HibernateProxy) o).getHibernateLazyInitializer().unsetSession();
				}
			} );
		}

		for ( Entry<Object, EntityEntry> objectEntityEntryEntry : entityEntryContext.reentrantSafeEntityEntries() ) {
			if ( objectEntityEntryEntry.getKey() instanceof PersistentAttributeInterceptable ) {
				final PersistentAttributeInterceptor interceptor = ( (PersistentAttributeInterceptable) objectEntityEntryEntry.getKey() ).$$_hibernate_getInterceptor();
				if ( interceptor instanceof LazyAttributeLoadingInterceptor ) {
					( (LazyAttributeLoadingInterceptor) interceptor ).unsetSession();
				}
			}
		}

		final SharedSessionContractImplementor session = getSession();
		if ( collectionEntries != null ) {
			IdentityMap.onEachKey( collectionEntries, k -> k.unsetSession( session ) );
		}

		arrayHolders = null;
		entitiesByKey = null;
		entitiesByUniqueKey = null;
		entityEntryContext.clear();
		parentsByChild = null;
		entitySnapshotsByKey = null;
		collectionsByKey = null;
		nonlazyCollections = null;
		collectionEntries = null;
		unownedCollections = null;
		proxiesByKey = null;
		nullifiableEntityKeys = null;
		if ( batchFetchQueue != null ) {
			batchFetchQueue.clear();
		}
		// defaultReadOnly is unaffected by clear()
		hasNonReadOnlyEntities = false;
		if ( loadContexts != null ) {
			loadContexts.cleanup();
		}
		naturalIdXrefDelegate = null;
	}

	@Override
	public boolean isDefaultReadOnly() {
		return defaultReadOnly;
	}

	@Override
	public void setDefaultReadOnly(boolean defaultReadOnly) {
		this.defaultReadOnly = defaultReadOnly;
	}

	@Override
	public boolean hasNonReadOnlyEntities() {
		return hasNonReadOnlyEntities;
	}

	@Override
	public void setEntryStatus(EntityEntry entry, Status status) {
		entry.setStatus( status );
		setHasNonReadOnlyEnties( status );
	}

	private void setHasNonReadOnlyEnties(Status status) {
		if ( status==Status.DELETED || status==Status.MANAGED || status==Status.SAVING ) {
			hasNonReadOnlyEntities = true;
		}
	}

	@Override
	public void afterTransactionCompletion() {
		cleanUpInsertedKeysAfterTransaction();
		// Downgrade locks
		entityEntryContext.downgradeLocks();
	}

	/**
	 * Get the current state of the entity as known to the underlying
	 * database, or null if there is no corresponding row
	 * <p/>
	 * {@inheritDoc}
	 */
	@Override
	public Object[] getDatabaseSnapshot(Object id, EntityPersister persister) throws HibernateException {
		final EntityKey key = session.generateEntityKey( id, persister );
		final Object cached = entitySnapshotsByKey == null ? null : entitySnapshotsByKey.get( key );
		if ( cached != null ) {
			return cached == NO_ROW ? null : (Object[]) cached;
		}
		else {
			final Object[] snapshot = persister.getDatabaseSnapshot( id, session );
			if ( entitySnapshotsByKey == null ) {
				entitySnapshotsByKey = CollectionHelper.mapOfSize( INIT_COLL_SIZE );
			}
			entitySnapshotsByKey.put( key, snapshot == null ? NO_ROW : snapshot );
			return snapshot;
		}
	}

	@Override
	public Object[] getNaturalIdSnapshot(Object id, EntityPersister persister) throws HibernateException {
		if ( !persister.hasNaturalIdentifier() ) {
			return null;
		}

		persister = locateProperPersister( persister );

		// let's first see if it is part of the natural id cache...
		final Object[] cachedValue = naturalIdHelper.findCachedNaturalId( persister, id );
		if ( cachedValue != null ) {
			return cachedValue;
		}

		// check to see if the natural id is mutable/immutable
		if ( persister.getEntityMetamodel().hasImmutableNaturalId() ) {
			// an immutable natural-id is not retrieved during a normal database-snapshot operation...
			final Object[] dbValue = persister.getNaturalIdentifierSnapshot( id, session );
			naturalIdHelper.cacheNaturalIdCrossReferenceFromLoad(
					persister,
					id,
					dbValue
			);
			return dbValue;
		}
		else {
			// for a mutable natural there is a likelihood that the the information will already be
			// snapshot-cached.
			final int[] props = persister.getNaturalIdentifierProperties();
			final Object[] entitySnapshot = getDatabaseSnapshot( id, persister );
			if ( entitySnapshot == NO_ROW || entitySnapshot == null ) {
				return null;
			}

			final Object[] naturalIdSnapshotSubSet = new Object[ props.length ];
			for ( int i = 0; i < props.length; i++ ) {
				naturalIdSnapshotSubSet[i] = entitySnapshot[ props[i] ];
			}
			naturalIdHelper.cacheNaturalIdCrossReferenceFromLoad(
					persister,
					id,
					naturalIdSnapshotSubSet
			);
			return naturalIdSnapshotSubSet;
		}
	}

	private EntityPersister locateProperPersister(EntityPersister persister) {
		return session.getFactory().getMetamodel().entityPersister( persister.getRootEntityName() );
	}

	@Override
	public Object[] getCachedDatabaseSnapshot(EntityKey key) {
		final Object snapshot = entitySnapshotsByKey == null ? null : entitySnapshotsByKey.get( key );
		if ( snapshot == NO_ROW ) {
			throw new IllegalStateException(
					"persistence context reported no row snapshot for "
							+ MessageHelper.infoString( key.getEntityName(), key.getIdentifier() )
			);
		}
		return (Object[]) snapshot;
	}

	@Override
	public void addEntity(EntityKey key, Object entity) {
		if ( entitiesByKey == null ) {
			entitiesByKey = CollectionHelper.mapOfSize( INIT_COLL_SIZE );
		}
		entitiesByKey.put( key, entity );
		final BatchFetchQueue fetchQueue = this.batchFetchQueue;
		if ( fetchQueue != null ) {
			fetchQueue.removeBatchLoadableEntityKey( key );
		}
	}

	@Override
	public Object getEntity(EntityKey key) {
		return entitiesByKey == null ? null : entitiesByKey.get( key );
	}

	@Override
	public boolean containsEntity(EntityKey key) {
		return entitiesByKey != null && entitiesByKey.containsKey( key );
	}

	@Override
	public Object removeEntity(EntityKey key) {
		final Object entity;
		if ( entitiesByKey != null ) {
			entity = entitiesByKey.remove( key );
			if ( entitiesByUniqueKey != null ) {
				final Iterator itr = entitiesByUniqueKey.values().iterator();
				while ( itr.hasNext() ) {
					if ( itr.next() == entity ) {
						itr.remove();
					}
				}
			}
		}
		else {
			entity = null;
		}

		// Clear all parent cache
		parentsByChild = null;
		if ( entitySnapshotsByKey != null ) {
			entitySnapshotsByKey.remove( key );
		}
		if ( nullifiableEntityKeys != null ) {
			nullifiableEntityKeys.remove( key );
		}
		final BatchFetchQueue fetchQueue = this.batchFetchQueue;
		if ( fetchQueue != null ) {
			fetchQueue.removeBatchLoadableEntityKey( key );
			fetchQueue.removeSubselect( key );
		}
		return entity;
	}

	@Override
	public Object getEntity(EntityUniqueKey euk) {
		return entitiesByUniqueKey == null ? null : entitiesByUniqueKey.get( euk );
	}

	@Override
	public void addEntity(EntityUniqueKey euk, Object entity) {
		if ( entitiesByUniqueKey == null ) {
			entitiesByUniqueKey = CollectionHelper.mapOfSize( INIT_COLL_SIZE );
		}
		entitiesByUniqueKey.put( euk, entity );
	}

	@Override
	public EntityEntry getEntry(Object entity) {
		return entityEntryContext.getEntityEntry( entity );
	}

	@Override
	public EntityEntry removeEntry(Object entity) {
		return entityEntryContext.removeEntityEntry( entity );
	}

	@Override
	public boolean isEntryFor(Object entity) {
		return entityEntryContext.hasEntityEntry( entity );
	}

	@Override
	public CollectionEntry getCollectionEntry(PersistentCollection coll) {
		return collectionEntries == null ? null : collectionEntries.get( coll );
	}

	@Override
	public EntityEntry addEntity(
			final Object entity,
			final Status status,
			final Object[] loadedState,
			final EntityKey entityKey,
			final Object version,
			final LockMode lockMode,
			final boolean existsInDatabase,
			final EntityPersister persister,
			final boolean disableVersionIncrement) {
		addEntity( entityKey, entity );
		return addEntry(
				entity,
				status,
				loadedState,
				null,
				entityKey.getIdentifier(),
				version,
				lockMode,
				existsInDatabase,
				persister,
				disableVersionIncrement
		);
	}

	@Override
	public EntityEntry addEntry(
			final Object entity,
			final Status status,
			final Object[] loadedState,
			final Object rowId,
			final Object id,
			final Object version,
			final LockMode lockMode,
			final boolean existsInDatabase,
			final EntityPersister persister,
			final boolean disableVersionIncrement) {
		assert lockMode != null;

		final EntityEntry e;

		/*
			IMPORTANT!!!

			The following instanceof checks and castings are intentional.

			DO NOT REFACTOR to make calls through the EntityEntryFactory interface, which would result
			in polymorphic call sites which will severely impact performance.

			When a virtual method is called via an interface the JVM needs to resolve which concrete
			implementation to call.  This takes CPU cycles and is a performance penalty.  It also prevents method
			in-ling which further degrades performance.  Casting to an implementation and making a direct method call
			removes the virtual call, and allows the methods to be in-lined.  In this critical code path, it has a very
			large impact on performance to make virtual method calls.
		*/
		if (persister.getEntityEntryFactory() instanceof MutableEntityEntryFactory) {
			//noinspection RedundantCast
			e = ( (MutableEntityEntryFactory) persister.getEntityEntryFactory() ).createEntityEntry(
					status,
					loadedState,
					rowId,
					id,
					version,
					lockMode,
					existsInDatabase,
					persister,
					disableVersionIncrement,
					this
			);
		}
		else {
			//noinspection RedundantCast
			e = ( (ImmutableEntityEntryFactory) persister.getEntityEntryFactory() ).createEntityEntry(
					status,
					loadedState,
					rowId,
					id,
					version,
					lockMode,
					existsInDatabase,
					persister,
					disableVersionIncrement,
					this
			);
		}

		entityEntryContext.addEntityEntry( entity, e );

		setHasNonReadOnlyEnties( status );
		return e;
	}

	public EntityEntry addReferenceEntry(
			final Object entity,
			final Status status) {

		((ManagedEntity)entity).$$_hibernate_getEntityEntry().setStatus( status );
		entityEntryContext.addEntityEntry( entity, ((ManagedEntity)entity).$$_hibernate_getEntityEntry() );

		setHasNonReadOnlyEnties( status );
		return ((ManagedEntity)entity).$$_hibernate_getEntityEntry();
	}

	@Override
	public boolean containsCollection(PersistentCollection collection) {
		return collectionEntries != null && collectionEntries.containsKey( collection );
	}

	@Override
	public boolean containsProxy(Object entity) {
		return proxiesByKey != null && proxiesByKey.containsValue( entity );
	}

	@Override
	public boolean reassociateIfUninitializedProxy(Object value) throws MappingException {
		if ( ! Hibernate.isInitialized( value ) ) {

			// could be a proxy....
			if ( value instanceof HibernateProxy ) {
				final HibernateProxy proxy = (HibernateProxy) value;
				final LazyInitializer li = proxy.getHibernateLazyInitializer();
				reassociateProxy( li, proxy );
				return true;
			}

			// or an uninitialized enhanced entity ("bytecode proxy")...
			if ( value instanceof PersistentAttributeInterceptable ) {
				final PersistentAttributeInterceptable bytecodeProxy = (PersistentAttributeInterceptable) value;
				final BytecodeLazyAttributeInterceptor interceptor = (BytecodeLazyAttributeInterceptor) bytecodeProxy.$$_hibernate_getInterceptor();
				if ( interceptor != null ) {
					interceptor.setSession( getSession() );
				}
				return true;
			}

		}

		return false;
	}

	@Override
	public void reassociateProxy(Object value, Object id) throws MappingException {
		if ( value instanceof HibernateProxy ) {
			LOG.debugf( "Setting proxy identifier: %s", id );
			final HibernateProxy proxy = (HibernateProxy) value;
			final LazyInitializer li = proxy.getHibernateLazyInitializer();
			li.setIdentifier( id );
			reassociateProxy( li, proxy );
		}
	}

	/**
	 * Associate a proxy that was instantiated by another session with this session
	 *
	 * @param li The proxy initializer.
	 * @param proxy The proxy to reassociate.
	 */
	private void reassociateProxy(LazyInitializer li, HibernateProxy proxy) {
		if ( li.getSession() != this.getSession() ) {
			final EntityPersister persister = session.getFactory().getMetamodel().entityPersister( li.getEntityName() );
			final EntityKey key = session.generateEntityKey( li.getIdentifier(), persister );
		  	// any earlier proxy takes precedence
			getOrInitializeProxiesByKey().putIfAbsent( key, proxy );
			proxy.getHibernateLazyInitializer().setSession( session );
		}
	}

	@Override
	public Object unproxy(Object maybeProxy) throws HibernateException {
		if ( maybeProxy instanceof HibernateProxy ) {
			final HibernateProxy proxy = (HibernateProxy) maybeProxy;
			final LazyInitializer li = proxy.getHibernateLazyInitializer();
			if ( li.isUninitialized() ) {
				throw new PersistentObjectException(
						"object was an uninitialized proxy for " + li.getEntityName()
				);
			}
			//unwrap the object and return
			return li.getImplementation();
		}
		else {
			return maybeProxy;
		}
	}

	@Override
	public Object unproxyAndReassociate(Object maybeProxy) throws HibernateException {
		if ( maybeProxy instanceof HibernateProxy ) {
			final HibernateProxy proxy = (HibernateProxy) maybeProxy;
			final LazyInitializer li = proxy.getHibernateLazyInitializer();
			reassociateProxy( li, proxy );
			//initialize + unwrap the object and return it
			return li.getImplementation();
		}
		else if ( maybeProxy instanceof PersistentAttributeInterceptable ) {
			final PersistentAttributeInterceptable interceptable = (PersistentAttributeInterceptable) maybeProxy;
			final PersistentAttributeInterceptor interceptor = interceptable.$$_hibernate_getInterceptor();
			if ( interceptor instanceof EnhancementAsProxyLazinessInterceptor ) {
				( (EnhancementAsProxyLazinessInterceptor) interceptor ).forceInitialize( maybeProxy, null );
			}
			return maybeProxy;
		}
		else {
			return maybeProxy;
		}
	}

	@Override
	public void checkUniqueness(EntityKey key, Object object) throws HibernateException {
		final Object entity = getEntity( key );
		if ( entity == object ) {
			throw new AssertionFailure( "object already associated, but no entry was found" );
		}
		if ( entity != null ) {
			throw new NonUniqueObjectException( key.getIdentifier(), key.getEntityName() );
		}
	}

	@Override
	@SuppressWarnings("unchecked")
	public Object narrowProxy(Object proxy, EntityPersister persister, EntityKey key, Object object)
			throws HibernateException {

		final Class concreteProxyClass = persister.getConcreteProxyClass();
		final boolean alreadyNarrow = concreteProxyClass.isInstance( proxy );

		if ( !alreadyNarrow ) {
			LOG.narrowingProxy( concreteProxyClass );

			// If an impl is passed, there is really no point in creating a proxy.
			// It would just be extra processing.  Just return the impl
			if ( object != null ) {
				removeProxyByKey( key );
				return object;
			}

			// Similarly, if the original HibernateProxy is initialized, there
			// is again no point in creating a proxy.  Just return the impl
			final HibernateProxy originalHibernateProxy = (HibernateProxy) proxy;
			if ( !originalHibernateProxy.getHibernateLazyInitializer().isUninitialized() ) {
				final Object impl = originalHibernateProxy.getHibernateLazyInitializer().getImplementation();
				// can we return it?
				if ( concreteProxyClass.isInstance( impl ) ) {
					removeProxyByKey( key );
					return impl;
				}
			}


			// Otherwise, create the narrowed proxy
			final HibernateProxy narrowedProxy = (HibernateProxy) persister.createProxy( key.getIdentifier(), session );

			// set the read-only/modifiable mode in the new proxy to what it was in the original proxy
			final boolean readOnlyOrig = originalHibernateProxy.getHibernateLazyInitializer().isReadOnly();
			narrowedProxy.getHibernateLazyInitializer().setReadOnly( readOnlyOrig );

			return narrowedProxy;
		}
		else {

			if ( object != null ) {
				final LazyInitializer li = ( (HibernateProxy) proxy ).getHibernateLazyInitializer();
				li.setImplementation( object );
			}
			return proxy;
		}
	}

	private Object removeProxyByKey(final EntityKey key) {
		if ( proxiesByKey != null ) {
			return proxiesByKey.remove( key );
		}
		return null;
	}

	@Override
	public Object proxyFor(EntityPersister persister, EntityKey key, Object impl) throws HibernateException {
		if ( !persister.hasProxy() ) {
			return impl;
		}
		final Object proxy = getProxy( key );
		return ( proxy != null ) ? narrowProxy( proxy, persister, key, impl ) : impl;
	}

	@Override
	public Object proxyFor(Object impl) throws HibernateException {
		final EntityEntry e = getEntry( impl );
		if ( e == null ) {
			return impl;
		}
		return proxyFor( e.getPersister(), e.getEntityKey(), impl );
	}

	@Override
	public void addEnhancedProxy(EntityKey key, PersistentAttributeInterceptable entity) {
		if ( entitiesByKey == null ) {
			entitiesByKey = CollectionHelper.mapOfSize( INIT_COLL_SIZE );
		}
		entitiesByKey.put( key, entity );
	}

	@Override
	public Object getCollectionOwner(Object key, CollectionPersister collectionPersister) throws MappingException {
		// todo : we really just need to add a split in the notions of:
		//		1) collection key
		//		2) collection owner key
		// these 2 are not always the same.  Same is true in the case of ToOne associations with property-ref...
		final EntityPersister ownerPersister = collectionPersister.getOwnerEntityPersister();
		if ( ownerPersister.getIdentifierType().getReturnedClass().isInstance( key ) ) {
			return getEntity( session.generateEntityKey( key, collectionPersister.getOwnerEntityPersister() ) );
		}

		// we have a property-ref type mapping for the collection key.  But that could show up a few ways here...
		//
		//		1) The incoming key could be the entity itself...
		if ( ownerPersister.isInstance( key ) ) {
			final Object ownerId = ownerPersister.getIdentifier( key, session );
			if ( ownerId == null ) {
				return null;
			}
			return getEntity( session.generateEntityKey( ownerId, ownerPersister ) );
		}

		final CollectionType collectionType = collectionPersister.getCollectionType();

		//		2) The incoming key is most likely the collection key which we need to resolve to the owner key
		//			find the corresponding owner instance
		//			a) try by EntityUniqueKey
		if ( collectionType.getLHSPropertyName() != null ) {
			final Object owner = getEntity(
					new EntityUniqueKey(
							ownerPersister.getEntityName(),
							collectionType.getLHSPropertyName(),
							key,
							collectionPersister.getKeyType(),
							ownerPersister.getEntityMode(),
							session.getFactory()
					)
			);
			if ( owner != null ) {
				return owner;
			}

			//		b) try by EntityKey, which means we need to resolve owner-key -> collection-key
			//			IMPL NOTE : yes if we get here this impl is very non-performant, but PersistenceContext
			//					was never designed to handle this case; adding that capability for real means splitting
			//					the notions of:
			//						1) collection key
			//						2) collection owner key
			// 					these 2 are not always the same (same is true in the case of ToOne associations with
			// 					property-ref).  That would require changes to (at least) CollectionEntry and quite
			//					probably changes to how the sql for collection initializers are generated
			//
			//			We could also possibly see if the referenced property is a natural id since we already have caching
			//			in place of natural id snapshots.  BUt really its better to just do it the right way ^^ if we start
			// 			going that route
			final Object ownerId = ownerPersister.getIdByUniqueKey( key, collectionType.getLHSPropertyName(), session );
			return getEntity( session.generateEntityKey( ownerId, ownerPersister ) );
		}

		// as a last resort this is what the old code did...
		return getEntity( session.generateEntityKey( key, collectionPersister.getOwnerEntityPersister() ) );
	}

	@Override
	public Object getLoadedCollectionOwnerOrNull(PersistentCollection collection) {
		final CollectionEntry ce = getCollectionEntry( collection );
		if ( ce.getLoadedPersister() == null ) {
			return null;
		}

		Object loadedOwner = null;
		// TODO: an alternative is to check if the owner has changed; if it hasn't then
		// return collection.getOwner()
		final Object entityId = getLoadedCollectionOwnerIdOrNull( ce );
		if ( entityId != null ) {
			loadedOwner = getCollectionOwner( entityId, ce.getLoadedPersister() );
		}
		return loadedOwner;
	}

	@Override
	public Object getLoadedCollectionOwnerIdOrNull(PersistentCollection collection) {
		return getLoadedCollectionOwnerIdOrNull( getCollectionEntry( collection ) );
	}

	/**
	 * Get the ID for the entity that owned this persistent collection when it was loaded
	 *
	 * @param ce The collection entry
	 * @return the owner ID if available from the collection's loaded key; otherwise, returns null
	 */
	private Object getLoadedCollectionOwnerIdOrNull(CollectionEntry ce) {
		if ( ce == null || ce.getLoadedKey() == null || ce.getLoadedPersister() == null ) {
			return null;
		}
		// TODO: an alternative is to check if the owner has changed; if it hasn't then
		// get the ID from collection.getOwner()
		return ce.getLoadedPersister().getCollectionType().getIdOfOwnerOrNull( ce.getLoadedKey(), session );
	}

	@Override
	public void addUninitializedCollection(CollectionPersister persister, PersistentCollection collection, Object id) {
		final CollectionEntry ce = new CollectionEntry( collection, persister, id, flushing );
		addCollection( collection, ce, id );
		if ( persister.getBatchSize() > 1 ) {
			getBatchFetchQueue().addBatchLoadableCollection( collection, ce );
		}
	}

	@Override
	public void addUninitializedDetachedCollection(CollectionPersister persister, PersistentCollection collection) {
		final CollectionEntry ce = new CollectionEntry( persister, collection.getKey() );
		addCollection( collection, ce, collection.getKey() );
		if ( persister.getBatchSize() > 1 ) {
			getBatchFetchQueue().addBatchLoadableCollection( collection, ce );
		}
	}

	@Override
	public void addNewCollection(CollectionPersister persister, PersistentCollection collection)
			throws HibernateException {
		addCollection( collection, persister );
	}

	/**
	 * Add a collection to the cache, with a given collection entry.
	 *
	 * @param coll The collection for which we are adding an entry.
	 * @param entry The entry representing the collection.
	 * @param key The key of the collection's entry.
	 */
	private void addCollection(PersistentCollection coll, CollectionEntry entry, Object key) {
		getOrInitializeCollectionEntries().put( coll, entry );
		final CollectionKey collectionKey = new CollectionKey( entry.getLoadedPersister(), key );
		final PersistentCollection old = addCollectionByKey( collectionKey, coll );
		if ( old != null ) {
			if ( old == coll ) {
				throw new AssertionFailure( "bug adding collection twice" );
			}
			// or should it actually throw an exception?
			old.unsetSession( session );
			if ( collectionEntries != null ) {
				collectionEntries.remove( old );
			}
			// watch out for a case where old is still referenced
			// somewhere in the object graph! (which is a user error)
		}
	}

	private IdentityMap<PersistentCollection, CollectionEntry> getOrInitializeCollectionEntries() {
		if ( this.collectionEntries == null ) {
			this.collectionEntries = IdentityMap.instantiateSequenced( INIT_COLL_SIZE );
		}
		return this.collectionEntries;
	}

	/**
	 * Add a collection to the cache, creating a new collection entry for it
	 *
	 * @param collection The collection for which we are adding an entry.
	 * @param persister The collection persister
	 */
	private void addCollection(PersistentCollection collection, CollectionPersister persister) {
		final CollectionEntry ce = new CollectionEntry( persister, collection );
		getOrInitializeCollectionEntries().put( collection, ce );
	}

	@Override
	public void addInitializedDetachedCollection(CollectionPersister collectionPersister, PersistentCollection collection)
			throws HibernateException {
		if ( collection.isUnreferenced() ) {
			//treat it just like a new collection
			addCollection( collection, collectionPersister );
		}
		else {
			final CollectionEntry ce = new CollectionEntry( collection, session.getFactory() );
			addCollection( collection, ce, collection.getKey() );
		}
	}

	@Override
	public CollectionEntry addInitializedCollection(CollectionPersister persister, PersistentCollection collection, Object id)
			throws HibernateException {
		final CollectionEntry ce = new CollectionEntry( collection, persister, id, flushing );
		ce.postInitialize( collection );
		addCollection( collection, ce, id );
		return ce;
	}

	@Override
	public PersistentCollection getCollection(CollectionKey collectionKey) {
		return collectionsByKey == null ? null : collectionsByKey.get( collectionKey );
	}

	@Override
	public void addNonLazyCollection(PersistentCollection collection) {
		if ( nonlazyCollections == null ) {
			nonlazyCollections = new ArrayList<>( INIT_COLL_SIZE );
		}
		nonlazyCollections.add( collection );
	}

	@Override
	public void initializeNonLazyCollections() throws HibernateException {
		initializeNonLazyCollections( PersistentCollection::forceInitialization );
	}

	protected void initializeNonLazyCollections(Consumer<PersistentCollection> initializeAction ) {
		if ( loadCounter == 0 ) {
			LOG.trace( "Initializing non-lazy collections" );

			//do this work only at the very highest level of the load
			//don't let this method be called recursively
			loadCounter++;
			try {
				int size;
				while ( nonlazyCollections != null && ( size = nonlazyCollections.size() ) > 0 ) {
					//note that each iteration of the loop may add new elements
					initializeAction.accept( nonlazyCollections.remove( size - 1 ) );
				}
			}
			finally {
				loadCounter--;
				clearNullProperties();
			}
		}
	}

	@Override
	public PersistentCollection getCollectionHolder(Object array) {
		return arrayHolders == null ? null : arrayHolders.get( array );
	}

	@Override
	public void addCollectionHolder(PersistentCollection holder) {
		//TODO:refactor + make this method private
		if ( arrayHolders == null ) {
			arrayHolders = new IdentityHashMap<>( INIT_COLL_SIZE );
		}
		arrayHolders.put( holder.getValue(), holder );
	}

	@Override
	public PersistentCollection removeCollectionHolder(Object array) {
		return arrayHolders != null ? arrayHolders.remove( array ) : null;
	}

	@Override
	public Serializable getSnapshot(PersistentCollection coll) {
		return getCollectionEntry( coll ).getSnapshot();
	}

	@Override
	public CollectionEntry getCollectionEntryOrNull(Object collection) {
		PersistentCollection coll;
		if ( collection instanceof PersistentCollection ) {
			coll = (PersistentCollection) collection;
			//if (collection==null) throw new TransientObjectException("Collection was not yet persistent");
		}
		else {
			coll = getCollectionHolder( collection );
			if ( coll == null && collectionEntries != null ) {
				//it might be an unwrapped collection reference!
				//try to find a wrapper (slowish)
				final Iterator<PersistentCollection> wrappers = collectionEntries.keyIterator();
				while ( wrappers.hasNext() ) {
					final PersistentCollection pc = wrappers.next();
					if ( pc.isWrapper( collection ) ) {
						coll = pc;
						break;
					}
				}
			}
		}

		return (coll == null) ? null : getCollectionEntry( coll );
	}

	@Override
	public Object getProxy(EntityKey key) {
		return proxiesByKey == null ? null : proxiesByKey.get( key );
	}

	@Override
	public void addProxy(EntityKey key, Object proxy) {
		getOrInitializeProxiesByKey().put( key, proxy );
	}

	@Override
	public Object removeProxy(EntityKey key) {
		final BatchFetchQueue fetchQueue = this.batchFetchQueue;
		if ( fetchQueue != null ) {
			fetchQueue.removeBatchLoadableEntityKey( key );
			fetchQueue.removeSubselect( key );
		}
		return removeProxyByKey( key );
	}

	@Override
	public HashSet getNullifiableEntityKeys() {
		if ( nullifiableEntityKeys == null ) {
			nullifiableEntityKeys = new HashSet<>();
		}
		return nullifiableEntityKeys;
	}

	/**
	 * @deprecated this will be removed: it provides too wide access, making it hard to optimise the internals
	 * for specific access needs. Consider using #iterateEntities instead.
	 * @return
	 */
	@Deprecated
	@Override
	public Map getEntitiesByKey() {
		return entitiesByKey == null ? Collections.emptyMap() : entitiesByKey;
	}

	@Override
	public Iterator managedEntitiesIterator() {
		if ( entitiesByKey == null ) {
			return Collections.emptyIterator();
		}
		else {
			return entitiesByKey.values().iterator();
		}
	}

	@Override
	public int getNumberOfManagedEntities() {
		return entityEntryContext.getNumberOfManagedEntities();
	}

	@Override
	public Map getEntityEntries() {
		return null;
	}

	/**
	 * @deprecated We should not expose this directly: the other accessors that have been created as a replacement
	 * have better chances of skipping initializing this map, which is a good performance improvement.
	 * @return the map of managed collection entries.
	 */
	@Override
	@Deprecated
	public Map getCollectionEntries() {
		return getOrInitializeCollectionEntries();
	}

	@Override
	public void forEachCollectionEntry(BiConsumer<PersistentCollection, CollectionEntry> action, boolean concurrent) {
		if ( collectionEntries != null ) {
			if ( concurrent ) {
				for ( Map.Entry<PersistentCollection,CollectionEntry> entry : IdentityMap.concurrentEntries( collectionEntries ) ) {
					action.accept( entry.getKey(), entry.getValue() );
				}
			}
			else {
				collectionEntries.forEach( action );
			}
		}
	}

	@Override
	public Map getCollectionsByKey() {
		if ( collectionsByKey == null ) {
			return Collections.emptyMap();
		}
		else {
			return collectionsByKey;
		}
	}

	@Override
	public int getCascadeLevel() {
		return cascading;
	}

	@Override
	public int incrementCascadeLevel() {
		return ++cascading;
	}

	@Override
	public int decrementCascadeLevel() {
		return --cascading;
	}

	@Override
	public boolean isFlushing() {
		return flushing;
	}

	@Override
	public void setFlushing(boolean flushing) {
		final boolean afterFlush = this.flushing && ! flushing;
		this.flushing = flushing;
		if ( afterFlush ) {
			getNaturalIdHelper().cleanupFromSynchronizations();
		}
	}

	public boolean isRemovingOrphanBeforeUpates() {
		return removeOrphanBeforeUpdatesCounter > 0;
	}

	public void beginRemoveOrphanBeforeUpdates() {
		if ( getCascadeLevel() < 1 ) {
			throw new IllegalStateException( "Attempt to remove orphan when not cascading." );
		}
		if ( removeOrphanBeforeUpdatesCounter >= getCascadeLevel() ) {
			throw new IllegalStateException(
					String.format(
							"Cascade level [%d] is out of sync with removeOrphanBeforeUpdatesCounter [%d] before incrementing removeOrphanBeforeUpdatesCounter",
							getCascadeLevel(),
							removeOrphanBeforeUpdatesCounter
					)
			);
		}
		removeOrphanBeforeUpdatesCounter++;
	}

	public void endRemoveOrphanBeforeUpdates() {
		if ( getCascadeLevel() < 1 ) {
			throw new IllegalStateException( "Finished removing orphan when not cascading." );
		}
		if ( removeOrphanBeforeUpdatesCounter > getCascadeLevel() ) {
			throw new IllegalStateException(
					String.format(
							"Cascade level [%d] is out of sync with removeOrphanBeforeUpdatesCounter [%d] before decrementing removeOrphanBeforeUpdatesCounter",
							getCascadeLevel(),
							removeOrphanBeforeUpdatesCounter
					)
			);
		}
		removeOrphanBeforeUpdatesCounter--;
	}

	/**
	 * Call this before beginning a two-phase load
	 */
	@Override
	public void beforeLoad() {
		loadCounter++;
	}

	/**
	 * Call this after finishing a two-phase load
	 */
	@Override
	public void afterLoad() {
		loadCounter--;
	}

	@Override
	public boolean isLoadFinished() {
		return loadCounter == 0;
	}

	@Override
	public String toString() {
		final String entityKeySet = entitiesByKey == null ? "[]" :  entitiesByKey.keySet().toString();
		final String collectionsKeySet = collectionsByKey == null ? "[]" : collectionsByKey.keySet().toString();
		return "PersistenceContext[entityKeys=" + entityKeySet + ", collectionKeys=" + collectionsKeySet + "]";
	}

	@Override
	public Entry<Object,EntityEntry>[] reentrantSafeEntityEntries() {
		return entityEntryContext.reentrantSafeEntityEntries();
	}

	@Override
	public Object getOwnerId(String entityName, String propertyName, Object childEntity, Map mergeMap) {
		final String collectionRole = entityName + '.' + propertyName;
		final EntityPersister persister = session.getFactory().getMetamodel().entityPersister( entityName );
		final CollectionPersister collectionPersister = session.getFactory().getMetamodel().collectionPersister( collectionRole );

	    // try cache lookup first
		final Object parent = getParentsByChild( childEntity );
		if ( parent != null ) {
			final EntityEntry entityEntry = entityEntryContext.getEntityEntry( parent );
			//there maybe more than one parent, filter by type
			if ( persister.isSubclassEntityName( entityEntry.getEntityName() )
					&& isFoundInParent( propertyName, childEntity, persister, collectionPersister, parent ) ) {
				return getEntry( parent ).getId();
			}
			else {
				// remove wrong entry
				removeChildParent( childEntity );
			}
		}

		//not found in case, proceed
		// iterate all the entities currently associated with the persistence context.
		for ( Entry<Object,EntityEntry> me : reentrantSafeEntityEntries() ) {
			final EntityEntry entityEntry = me.getValue();
			// does this entity entry pertain to the entity persister in which we are interested (owner)?
			if ( persister.isSubclassEntityName( entityEntry.getEntityName() ) ) {
				final Object entityEntryInstance = me.getKey();

				//check if the managed object is the parent
				boolean found = isFoundInParent(
						propertyName,
						childEntity,
						persister,
						collectionPersister,
						entityEntryInstance
				);

				if ( !found && mergeMap != null ) {
					//check if the detached object being merged is the parent
					final Object unmergedInstance = mergeMap.get( entityEntryInstance );
					final Object unmergedChild = mergeMap.get( childEntity );
					if ( unmergedInstance != null && unmergedChild != null ) {
						found = isFoundInParent(
								propertyName,
								unmergedChild,
								persister,
								collectionPersister,
								unmergedInstance
						);
						LOG.debugf(
								"Detached object being merged (corresponding with a managed entity) has a collection that [%s] the detached child.",
								( found ? "contains" : "does not contain" )
						);
					}
				}

				if ( found ) {
					return entityEntry.getId();
				}

			}
		}

		// if we get here, it is possible that we have a proxy 'in the way' of the merge map resolution...
		// 		NOTE: decided to put this here rather than in the above loop as I was nervous about the performance
		//		of the loop-in-loop especially considering this is far more likely the 'edge case'
		if ( mergeMap != null ) {
			for ( Object o : mergeMap.entrySet() ) {
				final Entry mergeMapEntry = (Entry) o;
				if ( mergeMapEntry.getKey() instanceof HibernateProxy ) {
					final HibernateProxy proxy = (HibernateProxy) mergeMapEntry.getKey();
					if ( persister.isSubclassEntityName( proxy.getHibernateLazyInitializer().getEntityName() ) ) {
						boolean found = isFoundInParent(
								propertyName,
								childEntity,
								persister,
								collectionPersister,
								mergeMap.get( proxy )
						);
						LOG.debugf(
								"Detached proxy being merged has a collection that [%s] the managed child.",
								(found ? "contains" : "does not contain")
						);
						if ( !found ) {
							found = isFoundInParent(
									propertyName,
									mergeMap.get( childEntity ),
									persister,
									collectionPersister,
									mergeMap.get( proxy )
							);
							LOG.debugf(
									"Detached proxy being merged has a collection that [%s] the detached child being merged..",
									(found ? "contains" : "does not contain")
							);
						}
						if ( found ) {
							return proxy.getHibernateLazyInitializer().getIdentifier();
						}
					}
				}
			}
		}

		return null;
	}

	private Object getParentsByChild(Object childEntity) {
		if ( parentsByChild != null ) {
			return parentsByChild.get( childEntity );
		}
		return null;
	}

	private boolean isFoundInParent(
			String property,
			Object childEntity,
			EntityPersister persister,
			CollectionPersister collectionPersister,
			Object potentialParent) {
		final Object collection = persister.getPropertyValue( potentialParent, property );
		return collection != null
				&& Hibernate.isInitialized( collection )
				&& collectionPersister.getCollectionType().contains( collection, childEntity, session );
	}

	@Override
	public Object getIndexInOwner(String entity, String property, Object childEntity, Map mergeMap) {
		final MetamodelImplementor metamodel = session.getFactory().getMetamodel();
		final EntityPersister persister = metamodel.entityPersister( entity );
		final CollectionPersister cp = metamodel.collectionPersister( entity + '.' + property );

	    // try cache lookup first
		final Object parent = getParentsByChild( childEntity );
		if ( parent != null ) {
			final EntityEntry entityEntry = entityEntryContext.getEntityEntry( parent );
			//there maybe more than one parent, filter by type
			if ( persister.isSubclassEntityName( entityEntry.getEntityName() ) ) {
				Object index = getIndexInParent( property, childEntity, persister, cp, parent );

				if ( index == null && mergeMap != null ) {
					final Object unMergedInstance = mergeMap.get( parent );
					final Object unMergedChild = mergeMap.get( childEntity );
					if ( unMergedInstance != null && unMergedChild != null ) {
						index = getIndexInParent( property, unMergedChild, persister, cp, unMergedInstance );
						LOG.debugf(
								"A detached object being merged (corresponding to a parent in parentsByChild) has an indexed collection that [%s] the detached child being merged. ",
								( index != null ? "contains" : "does not contain" )
						);
					}
				}
				if ( index != null ) {
					return index;
				}
			}
			else {
				// remove wrong entry
				removeChildParent( childEntity );
			}
		}

		//Not found in cache, proceed
		for ( Entry<Object, EntityEntry> me : reentrantSafeEntityEntries() ) {
			final EntityEntry ee = me.getValue();
			if ( persister.isSubclassEntityName( ee.getEntityName() ) ) {
				final Object instance = me.getKey();

				Object index = getIndexInParent( property, childEntity, persister, cp, instance );
				if ( index==null && mergeMap!=null ) {
					final Object unMergedInstance = mergeMap.get( instance );
					final Object unMergedChild = mergeMap.get( childEntity );
					if ( unMergedInstance != null && unMergedChild!=null ) {
						index = getIndexInParent( property, unMergedChild, persister, cp, unMergedInstance );
						LOG.debugf(
								"A detached object being merged (corresponding to a managed entity) has an indexed collection that [%s] the detached child being merged. ",
								(index != null ? "contains" : "does not contain" )
						);
					}
				}

				if ( index != null ) {
					return index;
				}
			}
		}
		return null;
	}

	private Object getIndexInParent(
			String property,
			Object childEntity,
			EntityPersister persister,
			CollectionPersister collectionPersister,
			Object potentialParent){
		final Object collection = persister.getPropertyValue( potentialParent, property );
		if ( collection != null && Hibernate.isInitialized( collection ) ) {
			return collectionPersister.getCollectionType().indexOf( collection, childEntity );
		}
		else {
			return null;
		}
	}

	@Override
	public void addNullProperty(EntityKey ownerKey, String propertyName) {
		if ( nullAssociations == null ) {
			nullAssociations = CollectionHelper.setOfSize( INIT_COLL_SIZE );
		}
		nullAssociations.add( new AssociationKey( ownerKey, propertyName ) );
	}

	@Override
	public boolean isPropertyNull(EntityKey ownerKey, String propertyName) {
		return nullAssociations != null && nullAssociations.contains( new AssociationKey( ownerKey, propertyName ) );
	}

	private void clearNullProperties() {
		nullAssociations = null;
	}

	@Override
	public boolean isReadOnly(Object entityOrProxy) {
		if ( entityOrProxy == null ) {
			throw new AssertionFailure( "object must be non-null." );
		}
		boolean isReadOnly;
		if ( entityOrProxy instanceof HibernateProxy ) {
			isReadOnly = ( (HibernateProxy) entityOrProxy ).getHibernateLazyInitializer().isReadOnly();
		}
		else {
			final EntityEntry ee =  getEntry( entityOrProxy );
			if ( ee == null ) {
				throw new TransientObjectException( "Instance was not associated with this persistence context" );
			}
			isReadOnly = ee.isReadOnly();
		}
		return isReadOnly;
	}

	@Override
	public void setReadOnly(Object object, boolean readOnly) {
		if ( object == null ) {
			throw new AssertionFailure( "object must be non-null." );
		}
		if ( isReadOnly( object ) == readOnly ) {
			return;
		}
		if ( object instanceof HibernateProxy ) {
			final HibernateProxy proxy = (HibernateProxy) object;
			setProxyReadOnly( proxy, readOnly );
			if ( Hibernate.isInitialized( proxy ) ) {
				setEntityReadOnly(
						proxy.getHibernateLazyInitializer().getImplementation(),
						readOnly
				);
			}
		}
		else {
			setEntityReadOnly( object, readOnly );
			// PersistenceContext.proxyFor( entity ) returns entity if there is no proxy for that entity
			// so need to check the return value to be sure it is really a proxy
			final Object maybeProxy = getSession().getPersistenceContextInternal().proxyFor( object );
			if ( maybeProxy instanceof HibernateProxy ) {
				setProxyReadOnly( (HibernateProxy) maybeProxy, readOnly );
			}
		}
	}

	private void setProxyReadOnly(HibernateProxy proxy, boolean readOnly) {
		final LazyInitializer hibernateLazyInitializer = proxy.getHibernateLazyInitializer();
		if ( hibernateLazyInitializer.getSession() != getSession() ) {
			throw new AssertionFailure(
					"Attempt to set a proxy to read-only that is associated with a different session" );
		}
		hibernateLazyInitializer.setReadOnly( readOnly );
	}

	private void setEntityReadOnly(Object entity, boolean readOnly) {
		final EntityEntry entry = getEntry( entity );
		if ( entry == null ) {
			throw new TransientObjectException( "Instance was not associated with this persistence context" );
		}
		entry.setReadOnly( readOnly, entity );
		hasNonReadOnlyEntities = hasNonReadOnlyEntities || ! readOnly;
	}

	@Override
	public void replaceDelayedEntityIdentityInsertKeys(EntityKey oldKey, Object generatedId) {
		final Object entity = entitiesByKey == null ? null : entitiesByKey.remove( oldKey );
		final EntityEntry oldEntry = entityEntryContext.removeEntityEntry( entity );
		this.parentsByChild = null;

		final EntityKey newKey = session.generateEntityKey( generatedId, oldEntry.getPersister() );
		addEntity( newKey, entity );
		addEntry(
				entity,
				oldEntry.getStatus(),
				oldEntry.getLoadedState(),
				oldEntry.getRowId(),
				generatedId,
				oldEntry.getVersion(),
				oldEntry.getLockMode(),
				oldEntry.isExistsInDatabase(),
				oldEntry.getPersister(),
				oldEntry.isBeingReplicated()
		);
	}

	/**
	 * Used by the owning session to explicitly control serialization of the
	 * persistence context.
	 *
	 * @param oos The stream to which the persistence context should get written
	 * @throws IOException serialization errors.
	 */
	public void serialize(ObjectOutputStream oos) throws IOException {
		LOG.trace( "Serializing persistence-context" );

		oos.writeBoolean( defaultReadOnly );
		oos.writeBoolean( hasNonReadOnlyEntities );

		if ( entitiesByKey == null ) {
			oos.writeInt( 0 );
		}
		else {
			oos.writeInt( entitiesByKey.size() );
			if ( LOG.isTraceEnabled() ) {
				LOG.trace( "Starting serialization of [" + entitiesByKey.size() + "] entitiesByKey entries" );
			}
			for ( Map.Entry<EntityKey,Object> entry : entitiesByKey.entrySet() ) {
				entry.getKey().serialize( oos );
				oos.writeObject( entry.getValue() );
			}
		}

		if ( entitiesByUniqueKey == null ) {
			oos.writeInt( 0 );
		}
		else {
			oos.writeInt( entitiesByUniqueKey.size() );
			if ( LOG.isTraceEnabled() ) {
				LOG.trace( "Starting serialization of [" + entitiesByUniqueKey.size() + "] entitiesByUniqueKey entries" );
			}
			for ( Map.Entry<EntityUniqueKey,Object> entry : entitiesByUniqueKey.entrySet() ) {
				entry.getKey().serialize( oos );
				oos.writeObject( entry.getValue() );
			}
		}

		if ( proxiesByKey == null ) {
			oos.writeInt( 0 );
		}
		else {
			oos.writeInt( proxiesByKey.size() );
			if ( LOG.isTraceEnabled() ) {
				LOG.trace( "Starting serialization of [" + proxiesByKey.size() + "] proxiesByKey entries" );
			}
			for ( Map.Entry<EntityKey,Object> entry : proxiesByKey.entrySet() ) {
				entry.getKey().serialize( oos );
				oos.writeObject( entry.getValue() );
			}
		}

		if ( entitySnapshotsByKey == null ) {
			oos.writeInt( 0 );
		}
		else {
			oos.writeInt( entitySnapshotsByKey.size() );
			if ( LOG.isTraceEnabled() ) {
				LOG.trace( "Starting serialization of [" + entitySnapshotsByKey.size() + "] entitySnapshotsByKey entries" );
			}
			for ( Map.Entry<EntityKey,Object> entry : entitySnapshotsByKey.entrySet() ) {
				entry.getKey().serialize( oos );
				oos.writeObject( entry.getValue() );
			}
		}

		entityEntryContext.serialize( oos );

		if ( collectionsByKey == null ) {
			oos.writeInt( 0 );
		}
		else {
			oos.writeInt( collectionsByKey.size() );
			if ( LOG.isTraceEnabled() ) {
				LOG.trace( "Starting serialization of [" + collectionsByKey.size() + "] collectionsByKey entries" );
			}
			for ( Map.Entry<CollectionKey, PersistentCollection> entry : collectionsByKey.entrySet() ) {
				entry.getKey().serialize( oos );
				oos.writeObject( entry.getValue() );
			}
		}

		if ( collectionEntries == null ) {
			oos.writeInt( 0 );
		}
		else {
			oos.writeInt( collectionEntries.size() );
			if ( LOG.isTraceEnabled() ) {
				LOG.trace( "Starting serialization of [" + collectionEntries.size() + "] collectionEntries entries" );
			}
			for ( Map.Entry<PersistentCollection,CollectionEntry> entry : collectionEntries.entrySet() ) {
				oos.writeObject( entry.getKey() );
				entry.getValue().serialize( oos );
			}
		}

		if ( arrayHolders == null ) {
			oos.writeInt( 0 );
		}
		else {
			oos.writeInt( arrayHolders.size() );
			if ( LOG.isTraceEnabled() ) {
				LOG.trace( "Starting serialization of [" + arrayHolders.size() + "] arrayHolders entries" );
			}
			for ( Map.Entry<Object,PersistentCollection> entry : arrayHolders.entrySet() ) {
				oos.writeObject( entry.getKey() );
				oos.writeObject( entry.getValue() );
			}
		}

		if ( nullifiableEntityKeys == null ) {
			oos.writeInt( 0 );
		}
		else {
			final int size = nullifiableEntityKeys.size();
			if ( LOG.isTraceEnabled() ) {
				LOG.trace( "Starting serialization of [" + size + "] nullifiableEntityKey entries" );
			}
			oos.writeInt( size );
			for ( EntityKey entry : nullifiableEntityKeys ) {
				entry.serialize( oos );
			}
		}
	}

	/**
	 * Used by the owning session to explicitly control deserialization of the persistence context.
	 *
	 * @param ois The stream from which the persistence context should be read
	 * @param session The owning session
	 *
	 * @return The deserialized StatefulPersistenceContext
	 *
	 * @throws IOException deserialization errors.
	 * @throws ClassNotFoundException deserialization errors.
	 */
	public static StatefulPersistenceContext deserialize(
			ObjectInputStream ois,
			SessionImplementor session) throws IOException, ClassNotFoundException {
		LOG.trace( "Deserializing persistence-context" );
		final StatefulPersistenceContext rtn = new StatefulPersistenceContext( session );
		SessionFactoryImplementor sfi = session.getFactory();

		// during deserialization, we need to reconnect all proxies and
		// collections to this session, as well as the EntityEntry and
		// CollectionEntry instances; these associations are transient
		// because serialization is used for different things.

		try {
			rtn.defaultReadOnly = ois.readBoolean();
			// todo : we can actually just determine this from the incoming EntityEntry-s
			rtn.hasNonReadOnlyEntities = ois.readBoolean();

			int count = ois.readInt();
			if ( LOG.isTraceEnabled() ) {
				LOG.trace( "Starting deserialization of [" + count + "] entitiesByKey entries" );
			}
			rtn.entitiesByKey = CollectionHelper.mapOfSize( count < INIT_COLL_SIZE ? INIT_COLL_SIZE : count );
			for ( int i = 0; i < count; i++ ) {
				rtn.entitiesByKey.put( EntityKey.deserialize( ois, sfi ), ois.readObject() );
			}

			count = ois.readInt();
			if ( LOG.isTraceEnabled() ) {
				LOG.trace( "Starting deserialization of [" + count + "] entitiesByUniqueKey entries" );
			}
			if ( count != 0 ) {
				rtn.entitiesByUniqueKey = CollectionHelper.mapOfSize( count < INIT_COLL_SIZE ? INIT_COLL_SIZE : count );
				for ( int i = 0; i < count; i++ ) {
					rtn.entitiesByUniqueKey.put( EntityUniqueKey.deserialize( ois, session ), ois.readObject() );
				}
			}

			count = ois.readInt();
			if ( LOG.isTraceEnabled() ) {
				LOG.trace( "Starting deserialization of [" + count + "] proxiesByKey entries" );
			}
			for ( int i = 0; i < count; i++ ) {
				final EntityKey ek = EntityKey.deserialize( ois, sfi );
				final Object proxy = ois.readObject();
				if ( proxy instanceof HibernateProxy ) {
					( (HibernateProxy) proxy ).getHibernateLazyInitializer().setSession( session );
					rtn.getOrInitializeProxiesByKey().put( ek, proxy );
				}
				else {
					// otherwise, the proxy was pruned during the serialization process
					if ( LOG.isTraceEnabled() ) {
						LOG.trace( "Encountered pruned proxy" );
					}
				}
			}

			count = ois.readInt();
			if ( LOG.isTraceEnabled() ) {
				LOG.trace( "Starting deserialization of [" + count + "] entitySnapshotsByKey entries" );
			}
			rtn.entitySnapshotsByKey = CollectionHelper.mapOfSize( count < INIT_COLL_SIZE ? INIT_COLL_SIZE : count );
			for ( int i = 0; i < count; i++ ) {
				rtn.entitySnapshotsByKey.put( EntityKey.deserialize( ois, sfi ), ois.readObject() );
			}

			rtn.entityEntryContext = EntityEntryContext.deserialize( ois, rtn );

			count = ois.readInt();
			if ( LOG.isTraceEnabled() ) {
				LOG.trace( "Starting deserialization of [" + count + "] collectionsByKey entries" );
			}
			rtn.collectionsByKey = CollectionHelper.mapOfSize( count < INIT_COLL_SIZE ? INIT_COLL_SIZE : count );
			for ( int i = 0; i < count; i++ ) {
				rtn.collectionsByKey.put( CollectionKey.deserialize( ois, session ), (PersistentCollection) ois.readObject() );
			}

			count = ois.readInt();
			if ( LOG.isTraceEnabled() ) {
				LOG.trace( "Starting deserialization of [" + count + "] collectionEntries entries" );
			}
			for ( int i = 0; i < count; i++ ) {
				final PersistentCollection pc = (PersistentCollection) ois.readObject();
				final CollectionEntry ce = CollectionEntry.deserialize( ois, session );
				pc.setCurrentSession( session );
				rtn.getOrInitializeCollectionEntries().put( pc, ce );
			}

			count = ois.readInt();
			if ( LOG.isTraceEnabled() ) {
				LOG.trace( "Starting deserialization of [" + count + "] arrayHolders entries" );
			}
			if ( count != 0 ) {
				rtn.arrayHolders = new IdentityHashMap<>( count < INIT_COLL_SIZE ? INIT_COLL_SIZE : count );
				for ( int i = 0; i < count; i++ ) {
					rtn.arrayHolders.put( ois.readObject(), (PersistentCollection) ois.readObject() );
				}
			}

			count = ois.readInt();
			if ( LOG.isTraceEnabled() ) {
				LOG.trace( "Starting deserialization of [" + count + "] nullifiableEntityKey entries" );
			}
			rtn.nullifiableEntityKeys = new HashSet<>();
			for ( int i = 0; i < count; i++ ) {
				rtn.nullifiableEntityKeys.add( EntityKey.deserialize( ois, sfi ) );
			}

		}
		catch ( HibernateException he ) {
			throw new InvalidObjectException( he.getMessage() );
		}

		return rtn;
	}

	@Override
	public void addChildParent(Object child, Object parent) {
		if ( parentsByChild == null ) {
			parentsByChild = new IdentityHashMap<>( INIT_COLL_SIZE );
		}
		parentsByChild.put( child, parent );
	}

	@Override
	public void removeChildParent(Object child) {
		if ( parentsByChild != null ) {
			parentsByChild.remove( child );
		}
	}

	// INSERTED KEYS HANDLING ~~~~~~~~~~~~~~~~~~~~~~~~~~~~~~~~~~~~~~~~~~~~~~~~~~~~~~~~~~~~~~~~~~~~~~~~~~~~~~~~~~~~~~~~~~

<<<<<<< HEAD
	private HashMap<String,List<Object>> insertedKeysMap;
=======
	private HashMap<String, HashSet<Serializable>> insertedKeysMap;
>>>>>>> fb40f8ed

	@Override
	public void registerInsertedKey(EntityPersister persister, Object id) {
		// we only are worried about registering these if the persister defines caching
		if ( persister.canWriteToCache() ) {
			if ( insertedKeysMap == null ) {
				insertedKeysMap = new HashMap<>();
			}
			final String rootEntityName = persister.getRootEntityName();
<<<<<<< HEAD
			List<Object> insertedEntityIds = insertedKeysMap.get( rootEntityName );
			if ( insertedEntityIds == null ) {
				insertedEntityIds = new ArrayList<>();
				insertedKeysMap.put( rootEntityName, insertedEntityIds );
			}
=======
			HashSet<Serializable> insertedEntityIds = insertedKeysMap.computeIfAbsent(
					rootEntityName,
					k -> new HashSet<>()
			);
>>>>>>> fb40f8ed
			insertedEntityIds.add( id );
		}
	}

	@Override
	public boolean wasInsertedDuringTransaction(EntityPersister persister, Object id) {
		// again, we only really care if the entity is cached
		if ( persister.canWriteToCache() ) {
			if ( insertedKeysMap != null ) {
<<<<<<< HEAD
				final List<Object> insertedEntityIds = insertedKeysMap.get( persister.getRootEntityName() );
=======
				final HashSet<Serializable> insertedEntityIds = insertedKeysMap.get( persister.getRootEntityName() );
>>>>>>> fb40f8ed
				if ( insertedEntityIds != null ) {
					return insertedEntityIds.contains( id );
				}
			}
		}
		return false;
	}

	@Override
	public boolean containsNullifiableEntityKey(Supplier<EntityKey> sek) {
		if ( nullifiableEntityKeys == null || nullifiableEntityKeys.size() == 0 ) {
			return false;
		}
		else {
			final EntityKey entityKey = sek.get();
			return nullifiableEntityKeys.contains( entityKey );
		}
	}

	@Override
	public void registerNullifiableEntityKey(EntityKey key) {
		if ( nullifiableEntityKeys == null ) {
			nullifiableEntityKeys = new HashSet<>();
		}
		this.nullifiableEntityKeys.add( key );
	}

	@Override
	public boolean isNullifiableEntityKeysEmpty() {
		return ( nullifiableEntityKeys == null || nullifiableEntityKeys.size() == 0 );
	}

	@Override
	public int getCollectionEntriesSize() {
		return collectionEntries == null ? 0 : collectionEntries.size();
	}

	@Override
	public CollectionEntry removeCollectionEntry(PersistentCollection collection) {
		if ( collectionEntries == null ) {
			return null;
		}
		else {
			return collectionEntries.remove( collection );
		}
	}

	@Override
	public void clearCollectionsByKey() {
		if ( collectionsByKey != null ) {
			//A valid alternative would be to set this to null, like we do on close.
			//The difference being that in this case we expect the collection will be used again, so we bet that clear()
			//might allow us to skip having to re-allocate the collection.
			collectionsByKey.clear();
		}
	}

	@Override
	public PersistentCollection addCollectionByKey(CollectionKey collectionKey, PersistentCollection persistentCollection) {
		if ( collectionsByKey == null ) {
			collectionsByKey = CollectionHelper.mapOfSize( INIT_COLL_SIZE );
		}
		final PersistentCollection old = collectionsByKey.put( collectionKey, persistentCollection );
		return old;
	}

	@Override
	public void removeCollectionByKey(CollectionKey collectionKey) {
		if ( collectionsByKey != null ) {
			collectionsByKey.remove( collectionKey );
		}
	}

	private void cleanUpInsertedKeysAfterTransaction() {
		if ( insertedKeysMap != null ) {
			insertedKeysMap.clear();
		}
	}

	// NATURAL ID RESOLUTION HANDLING ~~~~~~~~~~~~~~~~~~~~~~~~~~~~~~~~~~~~~~~~~~~~~~~~~~~~~~~~~~~~~~~~~~~~~~~~~~~~~~~~~~

	private NaturalIdXrefDelegate naturalIdXrefDelegate;

	private NaturalIdXrefDelegate getNaturalIdXrefDelegate() {
		if ( naturalIdXrefDelegate == null ) {
			this.naturalIdXrefDelegate = new NaturalIdXrefDelegate( this );
		}
		return naturalIdXrefDelegate;
	}

	private final NaturalIdHelper naturalIdHelper = new NaturalIdHelper() {
		@Override
		public void cacheNaturalIdCrossReferenceFromLoad(
				EntityPersister persister,
				Object id,
				Object[] naturalIdValues) {
			if ( !persister.hasNaturalIdentifier() ) {
				// nothing to do
				return;
			}

			persister = locateProperPersister( persister );

			// 'justAddedLocally' is meant to handle the case where we would get double stats jounaling
			//	from a single load event.  The first put journal would come from the natural id resolution;
			// the second comes from the entity loading.  In this condition, we want to avoid the multiple
			// 'put' stats incrementing.
			final boolean justAddedLocally = getNaturalIdXrefDelegate().cacheNaturalIdCrossReference( persister, id, naturalIdValues );

			if ( justAddedLocally && persister.hasNaturalIdCache() ) {
				managedSharedCacheEntries( persister, id, naturalIdValues, null, CachedNaturalIdValueSource.LOAD );
			}
		}

		@Override
		public void manageLocalNaturalIdCrossReference(
				EntityPersister persister,
				Object id,
				Object[] state,
				Object[] previousState,
				CachedNaturalIdValueSource source) {
			if ( !persister.hasNaturalIdentifier() ) {
				// nothing to do
				return;
			}

			persister = locateProperPersister( persister );
			final Object[] naturalIdValues = extractNaturalIdValues( state, persister );

			// cache
			getNaturalIdXrefDelegate().cacheNaturalIdCrossReference( persister, id, naturalIdValues );
		}

		@Override
		public void manageSharedNaturalIdCrossReference(
				EntityPersister persister,
				final Object id,
				Object[] state,
				Object[] previousState,
				CachedNaturalIdValueSource source) {
			if ( !persister.hasNaturalIdentifier() ) {
				// nothing to do
				return;
			}

			if ( !persister.hasNaturalIdCache() ) {
				// nothing to do
				return;
			}

			persister = locateProperPersister( persister );
			final Object[] naturalIdValues = extractNaturalIdValues( state, persister );
			final Object[] previousNaturalIdValues = previousState == null ? null : extractNaturalIdValues( previousState, persister );

			managedSharedCacheEntries( persister, id, naturalIdValues, previousNaturalIdValues, source );
		}

		private void managedSharedCacheEntries(
				EntityPersister persister,
				final Object id,
				Object[] naturalIdValues,
				Object[] previousNaturalIdValues,
				CachedNaturalIdValueSource source) {
			final NaturalIdDataAccess naturalIdCacheAccessStrategy = persister.getNaturalIdCacheAccessStrategy();
			final Object naturalIdCacheKey = naturalIdCacheAccessStrategy.generateCacheKey( naturalIdValues, persister, session );

			final SessionFactoryImplementor factory = session.getFactory();
			final StatisticsImplementor statistics = factory.getStatistics();

			switch ( source ) {
				case LOAD: {
					if ( CacheHelper.fromSharedCache( session, naturalIdCacheKey, naturalIdCacheAccessStrategy ) != null ) {
						// prevent identical re-cachings
						return;
					}
					final boolean put = naturalIdCacheAccessStrategy.putFromLoad(
							session,
							naturalIdCacheKey,
							id,
							null
					);

					if ( put && statistics.isStatisticsEnabled() ) {
						statistics.naturalIdCachePut(
								StatsHelper.INSTANCE.getRootEntityRole( persister ),
								naturalIdCacheAccessStrategy.getRegion().getName()
						);
					}

					break;
				}
				case INSERT: {
					final boolean put = naturalIdCacheAccessStrategy.insert( session, naturalIdCacheKey, id );
					if ( put && statistics.isStatisticsEnabled() ) {
						statistics.naturalIdCachePut(
								StatsHelper.INSTANCE.getRootEntityRole( persister ),
								naturalIdCacheAccessStrategy.getRegion().getName()
						);
					}

					( (EventSource) session ).getActionQueue().registerProcess(
							new AfterTransactionCompletionProcess() {
								@Override
								public void doAfterTransactionCompletion(boolean success, SharedSessionContractImplementor session) {
									if ( success ) {
										final boolean put = naturalIdCacheAccessStrategy.afterInsert( session, naturalIdCacheKey, id );
										if ( put && statistics.isStatisticsEnabled() ) {
											statistics.naturalIdCachePut(
													StatsHelper.INSTANCE.getRootEntityRole( persister ),
													naturalIdCacheAccessStrategy.getRegion().getName()
											);
										}
									}
									else {
										naturalIdCacheAccessStrategy.evict( naturalIdCacheKey );
									}
								}
							}
					);

					break;
				}
				case UPDATE: {
					final Object previousCacheKey = naturalIdCacheAccessStrategy.generateCacheKey( previousNaturalIdValues, persister, session );
					if ( naturalIdCacheKey.equals( previousCacheKey ) ) {
						// prevent identical re-caching, solves HHH-7309
						return;
					}
					final SoftLock removalLock = naturalIdCacheAccessStrategy.lockItem( session, previousCacheKey, null );
					naturalIdCacheAccessStrategy.remove( session, previousCacheKey);

					final SoftLock lock = naturalIdCacheAccessStrategy.lockItem( session, naturalIdCacheKey, null );
					final boolean put = naturalIdCacheAccessStrategy.update( session, naturalIdCacheKey, id );
					if ( put && statistics.isStatisticsEnabled() ) {
						statistics.naturalIdCachePut(
								StatsHelper.INSTANCE.getRootEntityRole( persister ),
								naturalIdCacheAccessStrategy.getRegion().getName()
						);
					}

					( (EventSource) session ).getActionQueue().registerProcess(
							new AfterTransactionCompletionProcess() {
								@Override
								public void doAfterTransactionCompletion(boolean success, SharedSessionContractImplementor session) {
									naturalIdCacheAccessStrategy.unlockItem( session, previousCacheKey, removalLock );
									if (success) {
										final boolean put = naturalIdCacheAccessStrategy.afterUpdate(
												session,
												naturalIdCacheKey,
												id,
												lock
										);

										if ( put && statistics.isStatisticsEnabled() ) {
											statistics.naturalIdCachePut(
													StatsHelper.INSTANCE.getRootEntityRole( persister ),
													naturalIdCacheAccessStrategy.getRegion().getName()
											);
										}
									}
									else {
										naturalIdCacheAccessStrategy.unlockItem( session, naturalIdCacheKey, lock );
									}
								}
							}
					);

					break;
				}
				default: {
					if ( LOG.isDebugEnabled() ) {
						LOG.debug( "Unexpected CachedNaturalIdValueSource [" + source + "]" );
					}
				}
			}
		}

		@Override
		public Object[] removeLocalNaturalIdCrossReference(EntityPersister persister, Object id, Object[] state) {
			if ( !persister.hasNaturalIdentifier() ) {
				// nothing to do
				return null;
			}

			persister = locateProperPersister( persister );
			final Object[] naturalIdValues = getNaturalIdValues( state, persister );

			final Object[] localNaturalIdValues = getNaturalIdXrefDelegate().removeNaturalIdCrossReference(
					persister, 
					id, 
					naturalIdValues 
			);

			return localNaturalIdValues != null ? localNaturalIdValues : naturalIdValues;
		}

		@Override
		public void removeSharedNaturalIdCrossReference(EntityPersister persister, Object id, Object[] naturalIdValues) {
			if ( !persister.hasNaturalIdentifier() ) {
				// nothing to do
				return;
			}

			if ( ! persister.hasNaturalIdCache() ) {
				// nothing to do
				return;
			}

			// todo : couple of things wrong here:
			//		1) should be using access strategy, not plain evict..
			//		2) should prefer session-cached values if any (requires interaction from removeLocalNaturalIdCrossReference

			persister = locateProperPersister( persister );
			final NaturalIdDataAccess naturalIdCacheAccessStrategy = persister.getNaturalIdCacheAccessStrategy();
			final Object naturalIdCacheKey = naturalIdCacheAccessStrategy.generateCacheKey( naturalIdValues, persister, session );
			naturalIdCacheAccessStrategy.evict( naturalIdCacheKey );

//			if ( sessionCachedNaturalIdValues != null
//					&& !Arrays.equals( sessionCachedNaturalIdValues, deletedNaturalIdValues ) ) {
//				final NaturalIdCacheKey sessionNaturalIdCacheKey = new NaturalIdCacheKey( sessionCachedNaturalIdValues, persister, session );
//				naturalIdCacheAccessStrategy.evict( sessionNaturalIdCacheKey );
//			}
		}

		@Override
		public Object[] findCachedNaturalId(EntityPersister persister, Object pk) {
			return getNaturalIdXrefDelegate().findCachedNaturalId( locateProperPersister( persister ), pk );
		}

		@Override
		public Object findCachedNaturalIdResolution(EntityPersister persister, Object[] naturalIdValues) {
			return getNaturalIdXrefDelegate().findCachedNaturalIdResolution( locateProperPersister( persister ), naturalIdValues );
		}

		@Override
		public Object[] extractNaturalIdValues(Object[] state, EntityPersister persister) {
			final int[] naturalIdPropertyIndexes = persister.getNaturalIdentifierProperties();
			if ( state.length == naturalIdPropertyIndexes.length ) {
				return state;
			}

			final Object[] naturalIdValues = new Object[naturalIdPropertyIndexes.length];
			for ( int i = 0; i < naturalIdPropertyIndexes.length; i++ ) {
				naturalIdValues[i] = state[naturalIdPropertyIndexes[i]];
			}
			return naturalIdValues;
		}

		@Override
		public Object[] extractNaturalIdValues(Object entity, EntityPersister persister) {
			if ( entity == null ) {
				throw new AssertionFailure( "Entity from which to extract natural id value(s) cannot be null" );
			}
			if ( persister == null ) {
				throw new AssertionFailure( "Persister to use in extracting natural id value(s) cannot be null" );
			}

			final int[] naturalIdentifierProperties = persister.getNaturalIdentifierProperties();
			final Object[] naturalIdValues = new Object[naturalIdentifierProperties.length];

			for ( int i = 0; i < naturalIdentifierProperties.length; i++ ) {
				naturalIdValues[i] = persister.getPropertyValue( entity, naturalIdentifierProperties[i] );
			}

			return naturalIdValues;
		}

		@Override
		public Collection<Object> getCachedPkResolutions(EntityPersister entityPersister) {
			return getNaturalIdXrefDelegate().getCachedPkResolutions( entityPersister );
		}

		@Override
		public void handleSynchronization(EntityPersister persister, Object pk, Object entity) {
			if ( !persister.hasNaturalIdentifier() ) {
				// nothing to do
				return;
			}

			persister = locateProperPersister( persister );

			final Object[] naturalIdValuesFromCurrentObjectState = extractNaturalIdValues( entity, persister );
			final NaturalIdXrefDelegate naturalIdXrefDelegate = getNaturalIdXrefDelegate();
			final boolean changed = ! naturalIdXrefDelegate.sameAsCached(
					persister,
					pk,
					naturalIdValuesFromCurrentObjectState
			);

			if ( changed ) {
				final Object[] cachedNaturalIdValues = naturalIdXrefDelegate.findCachedNaturalId( persister, pk );
				naturalIdXrefDelegate.cacheNaturalIdCrossReference( persister, pk, naturalIdValuesFromCurrentObjectState );
				naturalIdXrefDelegate.stashInvalidNaturalIdReference( persister, cachedNaturalIdValues );

				removeSharedNaturalIdCrossReference(
						persister,
						pk,
						cachedNaturalIdValues
				);
			}
		}

		@Override
		public void cleanupFromSynchronizations() {
			getNaturalIdXrefDelegate().unStashInvalidNaturalIdReferences();
		}

		@Override
		public void handleEviction(Object object, EntityPersister persister, Serializable identifier) {
			getNaturalIdXrefDelegate().removeNaturalIdCrossReference(
					persister,
					identifier,
					findCachedNaturalId( persister, identifier )
			);
		}
	};

	@Override
	public NaturalIdHelper getNaturalIdHelper() {
		return naturalIdHelper;
	}

	private Object[] getNaturalIdValues(Object[] state, EntityPersister persister) {
		final int[] naturalIdPropertyIndexes = persister.getNaturalIdentifierProperties();
		final Object[] naturalIdValues = new Object[naturalIdPropertyIndexes.length];

		for ( int i = 0; i < naturalIdPropertyIndexes.length; i++ ) {
			naturalIdValues[i] = state[naturalIdPropertyIndexes[i]];
		}

		return naturalIdValues;
	}
}<|MERGE_RESOLUTION|>--- conflicted
+++ resolved
@@ -1831,11 +1831,7 @@
 
 	// INSERTED KEYS HANDLING ~~~~~~~~~~~~~~~~~~~~~~~~~~~~~~~~~~~~~~~~~~~~~~~~~~~~~~~~~~~~~~~~~~~~~~~~~~~~~~~~~~~~~~~~~~
 
-<<<<<<< HEAD
-	private HashMap<String,List<Object>> insertedKeysMap;
-=======
-	private HashMap<String, HashSet<Serializable>> insertedKeysMap;
->>>>>>> fb40f8ed
+	private HashMap<String,HashSet<Object>> insertedKeysMap;
 
 	@Override
 	public void registerInsertedKey(EntityPersister persister, Object id) {
@@ -1845,18 +1841,10 @@
 				insertedKeysMap = new HashMap<>();
 			}
 			final String rootEntityName = persister.getRootEntityName();
-<<<<<<< HEAD
-			List<Object> insertedEntityIds = insertedKeysMap.get( rootEntityName );
-			if ( insertedEntityIds == null ) {
-				insertedEntityIds = new ArrayList<>();
-				insertedKeysMap.put( rootEntityName, insertedEntityIds );
-			}
-=======
-			HashSet<Serializable> insertedEntityIds = insertedKeysMap.computeIfAbsent(
+			HashSet<Object> insertedEntityIds = insertedKeysMap.computeIfAbsent(
 					rootEntityName,
 					k -> new HashSet<>()
 			);
->>>>>>> fb40f8ed
 			insertedEntityIds.add( id );
 		}
 	}
@@ -1866,11 +1854,7 @@
 		// again, we only really care if the entity is cached
 		if ( persister.canWriteToCache() ) {
 			if ( insertedKeysMap != null ) {
-<<<<<<< HEAD
-				final List<Object> insertedEntityIds = insertedKeysMap.get( persister.getRootEntityName() );
-=======
-				final HashSet<Serializable> insertedEntityIds = insertedKeysMap.get( persister.getRootEntityName() );
->>>>>>> fb40f8ed
+				final HashSet<Object> insertedEntityIds = insertedKeysMap.get( persister.getRootEntityName() );
 				if ( insertedEntityIds != null ) {
 					return insertedEntityIds.contains( id );
 				}

--- conflicted
+++ resolved
@@ -24,20 +24,13 @@
  */
 package org.hibernate.loader.entity;
 import org.hibernate.FetchMode;
-<<<<<<< HEAD
-=======
-import org.hibernate.MappingException;
->>>>>>> 0b10334e
 import org.hibernate.LockOptions;
 import org.hibernate.MappingException;
 import org.hibernate.engine.CascadeStyle;
 import org.hibernate.engine.CascadingAction;
 import org.hibernate.engine.LoadQueryInfluencers;
-<<<<<<< HEAD
 import org.hibernate.engine.SessionFactoryImplementor;
-=======
 import org.hibernate.internal.util.collections.CollectionHelper;
->>>>>>> 0b10334e
 import org.hibernate.loader.AbstractEntityJoinWalker;
 import org.hibernate.persister.entity.OuterJoinLoadable;
 import org.hibernate.type.AssociationType;
@@ -57,16 +50,19 @@
 		initAll( whereCondition.toString(), "", LockOptions.READ );
 	}
 
-	protected boolean isJoinedFetchEnabled(AssociationType type, FetchMode config, CascadeStyle cascadeStyle) {
+	@Override
+    protected boolean isJoinedFetchEnabled(AssociationType type, FetchMode config, CascadeStyle cascadeStyle) {
 		return ( type.isEntityType() || type.isCollectionType() ) &&
 				( cascadeStyle==null || cascadeStyle.doCascade(cascadeAction) );
 	}
 
-	protected boolean isTooManyCollections() {
+	@Override
+    protected boolean isTooManyCollections() {
 		return countCollectionPersisters(associations)>0;
 	}
 
-	public String getComment() {
+	@Override
+    public String getComment() {
 		return "load " + getPersister().getEntityName();
 	}
 	

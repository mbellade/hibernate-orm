--- conflicted
+++ resolved
@@ -40,7 +40,6 @@
 	}
 
 	@Override
-<<<<<<< HEAD
 	public SqmMultiTableMutationStrategy getFallbackSqmMutationStrategy(
 			EntityMappingType entityDescriptor,
 			RuntimeModelCreationContext runtimeModelCreationContext) {
@@ -51,6 +50,11 @@
 					protected String getCreateCommand() {
 						return "create global temporary row table";
 					}
+
+					@Override
+					public String getCreateOptions() {
+						return "on commit delete rows";
+					}
 				},
 				AfterUseAction.CLEAN,
 				runtimeModelCreationContext.getSessionFactory()
@@ -60,21 +64,6 @@
 	@Override
 	public int getVersion() {
 		return 0;
-=======
-	public MultiTableBulkIdStrategy getDefaultMultiTableBulkIdStrategy() {
-		return new GlobalTemporaryTableBulkIdStrategy( new IdTableSupportStandardImpl() {
-
-			@Override
-			public String getCreateIdTableCommand() {
-				return "create global temporary row table";
-			}
-
-			@Override
-			public String getCreateIdTableStatementOptions() {
-				return "on commit delete rows";
-			}
-		}, AfterUseAction.CLEAN );
->>>>>>> 15caff9c
 	}
 
 	@Override

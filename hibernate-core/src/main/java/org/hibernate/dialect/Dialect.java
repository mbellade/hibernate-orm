--- conflicted
+++ resolved
@@ -92,6 +92,8 @@
 import java.time.temporal.TemporalAccessor;
 import java.util.Date;
 import java.util.*;
+import java.util.regex.Matcher;
+import java.util.regex.Pattern;
 
 import static org.hibernate.type.descriptor.DateTimeUtils.*;
 
@@ -130,8 +132,6 @@
 	 * Characters used as closing for quoting SQL identifiers
 	 */
 	public static final String CLOSED_QUOTE = "`\"]";
-<<<<<<< HEAD
-=======
 	private static final Pattern SINGLE_QUOTE_PATTERN = Pattern.compile(
 			"'",
 			Pattern.LITERAL
@@ -141,7 +141,6 @@
 	private static final Pattern ESCAPE_OPENING_COMMENT_PATTERN = Pattern.compile( "/\\*" );
 
 	public static final String TWO_SINGLE_QUOTES_REPLACEMENT = Matcher.quoteReplacement( "''" );
->>>>>>> be70d49d
 
 	private final TypeNames typeNames = new TypeNames();
 	private final TypeNames hibernateTypeNames = new TypeNames();
@@ -1384,7 +1383,7 @@
 
 	/**
 	 * Get the string to append to SELECT statements to acquire WRITE locks
-	 * for this dialect.  Location of the of the returned string is treated
+	 * for this dialect.  Location of the returned string is treated
 	 * the same as getForUpdateString.
 	 *
 	 * @param timeout in milliseconds, -1 for indefinite wait and 0 for no wait.
@@ -1412,7 +1411,7 @@
 
 	/**
 	 * Get the string to append to SELECT statements to acquire READ locks
-	 * for this dialect.  Location of the of the returned string is treated
+	 * for this dialect.  Location of the returned string is treated
 	 * the same as getForUpdateString.
 	 *
 	 * @param timeout in milliseconds, -1 for indefinite wait and 0 for no wait.
@@ -1425,7 +1424,7 @@
 	/**
 	 * Get the string to append to SELECT statements to acquire READ locks
 	 * for this dialect given the aliases of the columns to be read locked.
-	 * Location of the of the returned string is treated
+	 * Location of the returned string is treated
 	 * the same as getForUpdateString.
 	 *
 	 * @param aliases The columns to be read locked.
@@ -1442,8 +1441,8 @@
 	 * Does the <tt>FOR UPDATE OF</tt> clause accept a list of columns
 	 * instead of a list of table aliases?
 	 *
-	 * @return True if the database <tt>FOR UPDATE OF</tt> clause takes
-	 * a column list; false otherwise.
+	 * @return True if the database supports <tt>FOR UPDATE OF</tt> syntax;
+	 * false otherwise.
 	 */
 	public boolean forUpdateOfColumns() {
 		// by default we report no support
@@ -1540,7 +1539,7 @@
 
 	/**
 	 * Some dialects support an alternative means to <tt>SELECT FOR UPDATE</tt>,
-	 * whereby a "lock hint" is appends to the table name in the from clause.
+	 * whereby a "lock hint" is appended to the table name in the from clause.
 	 * <p/>
 	 * contributed by <a href="http://sourceforge.net/users/heschulz">Helge Schulz</a>
 	 *
@@ -1555,7 +1554,7 @@
 	}
 	/**
 	 * Some dialects support an alternative means to <tt>SELECT FOR UPDATE</tt>,
-	 * whereby a "lock hint" is appends to the table name in the from clause.
+	 * whereby a "lock hint" is appended to the table name in the from clause.
 	 * <p/>
 	 * contributed by <a href="http://sourceforge.net/users/heschulz">Helge Schulz</a>
 	 *
@@ -1847,7 +1846,7 @@
 	 * <p/>
 	 * It is strongly recommended that specific Dialect implementations override this
 	 * method, since interpretation of a SQL error is much more accurate when based on
-	 * the a vendor-specific ErrorCode rather than the SQLState.
+	 * the vendor-specific ErrorCode rather than the SQLState.
 	 * <p/>
 	 * Specific Dialects may override to return whatever is most appropriate for that vendor.
 	 *
@@ -2616,7 +2615,7 @@
 
 	/**
 	 * Does this dialect require that references to result variables
-	 * (i.e, select expresssion aliases) in an ORDER BY clause be
+	 * (i.e, select expression aliases) in an ORDER BY clause be
 	 * replaced by column positions (1-origin) as defined
 	 * by the select clause?
 
@@ -3031,6 +3030,8 @@
 
 	/**
 	 * By default interpret this based on DatabaseMetaData.
+	 *
+	 * @return The NameQualifierSupport.
 	 */
 	public NameQualifierSupport getNameQualifierSupport() {
 		return null;
@@ -3168,7 +3169,7 @@
 	 * @return escaped String
 	 */
 	protected String escapeLiteral(String literal) {
-		return literal.replace("'", "''");
+		return SINGLE_QUOTE_PATTERN.matcher( literal ).replaceAll( TWO_SINGLE_QUOTES_REPLACEMENT );
 	}
 
 	/**

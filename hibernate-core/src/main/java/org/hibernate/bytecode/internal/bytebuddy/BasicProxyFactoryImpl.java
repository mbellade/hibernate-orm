/*
 * Hibernate, Relational Persistence for Idiomatic Java
 *
 * License: GNU Lesser General Public License (LGPL), version 2.1 or later.
 * See the lgpl.txt file in the root directory or <http://www.gnu.org/licenses/lgpl-2.1.html>.
 */
package org.hibernate.bytecode.internal.bytebuddy;

import java.util.Collections;
import java.lang.reflect.Constructor;
import java.util.Arrays;
import java.util.HashSet;
import java.util.Set;

import org.hibernate.AssertionFailure;
import org.hibernate.HibernateException;
import org.hibernate.bytecode.spi.BasicProxyFactory;
import org.hibernate.cfg.Environment;
import org.hibernate.internal.util.collections.ArrayHelper;
import org.hibernate.proxy.ProxyConfiguration;

import net.bytebuddy.NamingStrategy;
import net.bytebuddy.TypeCache;
import net.bytebuddy.description.modifier.Visibility;
import net.bytebuddy.dynamic.scaffold.subclass.ConstructorStrategy;

public class BasicProxyFactoryImpl implements BasicProxyFactory {

	private static final Class[] NO_INTERFACES = ArrayHelper.EMPTY_CLASS_ARRAY;
	private static final String PROXY_NAMING_SUFFIX = Environment.useLegacyProxyClassnames() ? "HibernateBasicProxy$" : "HibernateBasicProxy";

	private final Class proxyClass;
	private final ProxyConfiguration.Interceptor interceptor;
	private final Constructor proxyClassConstructor;

	@SuppressWarnings({ "unchecked", "rawtypes" })
	public BasicProxyFactoryImpl(final Class superClass, final Class interfaceClass, final ByteBuddyState byteBuddyState) {
		if ( superClass == null && interfaceClass == null ) {
			throw new AssertionFailure( "attempting to build proxy without any superclass or interfaces" );
		}
		if ( superClass != null && interfaceClass != null ) {
			//TODO cleanup this case
			throw new AssertionFailure( "Ambiguous call: we assume invocation with EITHER a superClass OR an interfaceClass" );
		}

		final Class<?> superClassOrMainInterface = superClass != null ? superClass : interfaceClass;
		final TypeCache.SimpleKey cacheKey = new TypeCache.SimpleKey( superClassOrMainInterface );

		this.proxyClass = byteBuddyState.loadBasicProxy( superClassOrMainInterface, cacheKey, byteBuddy -> byteBuddy
				.with( new NamingStrategy.SuffixingRandom( PROXY_NAMING_SUFFIX, new NamingStrategy.SuffixingRandom.BaseNameResolver.ForFixedValue( superClassOrMainInterface.getName() ) ) )
				.subclass( superClass == null ? Object.class : superClass, ConstructorStrategy.Default.DEFAULT_CONSTRUCTOR )
				.implement( interfaceClass == null ? NO_INTERFACES : new Class[]{ interfaceClass } )
				.defineField( ProxyConfiguration.INTERCEPTOR_FIELD_NAME, ProxyConfiguration.Interceptor.class, Visibility.PRIVATE )
				.method( byteBuddyState.getProxyDefinitionHelpers().getVirtualNotFinalizerFilter() )
						.intercept( byteBuddyState.getProxyDefinitionHelpers().getDelegateToInterceptorDispatcherMethodDelegation() )
				.implement( ProxyConfiguration.class )
						.intercept( byteBuddyState.getProxyDefinitionHelpers().getInterceptorFieldAccessor() )
		);
		this.interceptor = new PassThroughInterceptor( proxyClass.getName() );
		try {
			proxyClassConstructor = proxyClass.getConstructor();
		}
		catch (NoSuchMethodException e) {
			throw new AssertionFailure( "Could not access default constructor from newly generated basic proxy" );
		}
	}

	@Override
	public Object getProxy() {
		try {
			final ProxyConfiguration proxy = (ProxyConfiguration) proxyClassConstructor.newInstance();
			proxy.$$_hibernate_set_interceptor( this.interceptor );
			return proxy;
		}
		catch (Throwable t) {
			throw new HibernateException( "Unable to instantiate proxy instance", t );
		}
	}

	public boolean isInstance(Object object) {
		return proxyClass.isInstance( object );
	}

<<<<<<< HEAD
	private TypeCache.SimpleKey getCacheKey(Class<?> superClass, Class<?>[] interfaces) {
		Set<Class<?>> key = new HashSet<>();
		if ( superClass != null ) {
			key.add( superClass );
		}
		if ( interfaces != null ) {
			Collections.addAll( key, interfaces );
		}

		return new TypeCache.SimpleKey( key );
	}
=======
>>>>>>> 0325cd63
}<|MERGE_RESOLUTION|>--- conflicted
+++ resolved
@@ -81,7 +81,6 @@
 		return proxyClass.isInstance( object );
 	}
 
-<<<<<<< HEAD
 	private TypeCache.SimpleKey getCacheKey(Class<?> superClass, Class<?>[] interfaces) {
 		Set<Class<?>> key = new HashSet<>();
 		if ( superClass != null ) {
@@ -93,6 +92,4 @@
 
 		return new TypeCache.SimpleKey( key );
 	}
-=======
->>>>>>> 0325cd63
 }
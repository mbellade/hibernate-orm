--- conflicted
+++ resolved
@@ -1553,18 +1553,12 @@
 		}
 	}
 
-<<<<<<< HEAD
-	private Object initializeLazyPropertiesFromDatastore(
-			final Object entity, final Object id, final EntityEntry entry, final String fieldName,
+	protected Object initializeLazyPropertiesFromDatastore(
+			final Object entity,
+			final Object id,
+			final EntityEntry entry,
+			final String fieldName,
 			final SharedSessionContractImplementor session) {
-=======
-	protected Object initializeLazyPropertiesFromDatastore(
-			final String fieldName,
-			final Object entity,
-			final SharedSessionContractImplementor session,
-			final Serializable id,
-			final EntityEntry entry) {
->>>>>>> 6df82bb6
 
 		if ( !hasLazyProperties() ) {
 			throw new AssertionFailure( "no lazy properties" );
@@ -4537,7 +4531,7 @@
 						identifier,
 						entity,
 						LockOptions.READ,
-					session
+						session
 				);
 			}
 
